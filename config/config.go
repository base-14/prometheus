// Copyright 2015 The Prometheus Authors
// Licensed under the Apache License, Version 2.0 (the "License");
// you may not use this file except in compliance with the License.
// You may obtain a copy of the License at
//
// http://www.apache.org/licenses/LICENSE-2.0
//
// Unless required by applicable law or agreed to in writing, software
// distributed under the License is distributed on an "AS IS" BASIS,
// WITHOUT WARRANTIES OR CONDITIONS OF ANY KIND, either express or implied.
// See the License for the specific language governing permissions and
// limitations under the License.

package config

import (
	"errors"
	"fmt"
	"log/slog"
	"mime"
	"net/url"
	"os"
	"path/filepath"
	"sort"
	"strconv"
	"strings"
	"time"

	"github.com/alecthomas/units"
	"github.com/grafana/regexp"
	"github.com/prometheus/common/config"
	"github.com/prometheus/common/model"
	"github.com/prometheus/common/sigv4"
	"gopkg.in/yaml.v2"

	"github.com/prometheus/prometheus/discovery"
	"github.com/prometheus/prometheus/model/labels"
	"github.com/prometheus/prometheus/model/relabel"
	"github.com/prometheus/prometheus/storage/remote/azuread"
	"github.com/prometheus/prometheus/storage/remote/googleiam"
)

var (
	patRulePath     = regexp.MustCompile(`^[^*]*(\*[^/]*)?$`)
	reservedHeaders = map[string]struct{}{
		// NOTE: authorization is checked specially,
		// see RemoteWriteConfig.UnmarshalYAML.
		// "authorization":                  {},
		"host":                              {},
		"content-encoding":                  {},
		"content-length":                    {},
		"content-type":                      {},
		"user-agent":                        {},
		"connection":                        {},
		"keep-alive":                        {},
		"proxy-authenticate":                {},
		"proxy-authorization":               {},
		"www-authenticate":                  {},
		"accept-encoding":                   {},
		"x-prometheus-remote-write-version": {},
		"x-prometheus-remote-read-version":  {},

		// Added by SigV4.
		"x-amz-date":           {},
		"x-amz-security-token": {},
		"x-amz-content-sha256": {},
	}
)

const (
	LegacyValidationConfig = "legacy"
	UTF8ValidationConfig   = "utf8"
)

// Load parses the YAML input s into a Config.
func Load(s string, logger *slog.Logger) (*Config, error) {
	cfg := &Config{}
	// If the entire config body is empty the UnmarshalYAML method is
	// never called. We thus have to set the DefaultConfig at the entry
	// point as well.
	*cfg = DefaultConfig

	err := yaml.UnmarshalStrict([]byte(s), cfg)
	if err != nil {
		return nil, err
	}

	b := labels.NewScratchBuilder(0)
	cfg.GlobalConfig.ExternalLabels.Range(func(v labels.Label) {
		newV := os.Expand(v.Value, func(s string) string {
			if s == "$" {
				return "$"
			}
			if v := os.Getenv(s); v != "" {
				return v
			}
			logger.Warn("Empty environment variable", "name", s)
			return ""
		})
		if newV != v.Value {
			logger.Debug("External label replaced", "label", v.Name, "input", v.Value, "output", newV)
		}
		// Note newV can be blank. https://github.com/prometheus/prometheus/issues/11024
		b.Add(v.Name, newV)
	})
	if !b.Labels().IsEmpty() {
		cfg.GlobalConfig.ExternalLabels = b.Labels()
	}
	return cfg, nil
}

// LoadFile parses the given YAML file into a Config.
func LoadFile(filename string, agentMode bool, logger *slog.Logger) (*Config, error) {
	content, err := os.ReadFile(filename)
	if err != nil {
		return nil, err
	}
	cfg, err := Load(string(content), logger)
	if err != nil {
		return nil, fmt.Errorf("parsing YAML file %s: %w", filename, err)
	}

	if agentMode {
		if len(cfg.AlertingConfig.AlertmanagerConfigs) > 0 || len(cfg.AlertingConfig.AlertRelabelConfigs) > 0 {
			return nil, errors.New("field alerting is not allowed in agent mode")
		}

		if len(cfg.RuleFiles) > 0 {
			return nil, errors.New("field rule_files is not allowed in agent mode")
		}

		if len(cfg.RemoteReadConfigs) > 0 {
			return nil, errors.New("field remote_read is not allowed in agent mode")
		}
	}

	cfg.SetDirectory(filepath.Dir(filename))
	return cfg, nil
}

// The defaults applied before parsing the respective config sections.
var (
	// DefaultConfig is the default top-level configuration.
	DefaultConfig = Config{
		GlobalConfig: DefaultGlobalConfig,
	}

	// DefaultGlobalConfig is the default global configuration.
	DefaultGlobalConfig = GlobalConfig{
		ScrapeInterval:     model.Duration(1 * time.Minute),
		ScrapeTimeout:      model.Duration(10 * time.Second),
		EvaluationInterval: model.Duration(1 * time.Minute),
		RuleQueryOffset:    model.Duration(0 * time.Minute),
		// When native histogram feature flag is enabled, ScrapeProtocols default
		// changes to DefaultNativeHistogramScrapeProtocols.
		ScrapeProtocols: DefaultScrapeProtocols,
	}

	DefaultRuntimeConfig = RuntimeConfig{
		// Go runtime tuning.
		GoGC: 75,
	}

	// DefaultScrapeConfig is the default scrape configuration.
	DefaultScrapeConfig = ScrapeConfig{
		// ScrapeTimeout, ScrapeInterval and ScrapeProtocols default to the configured globals.
		AlwaysScrapeClassicHistograms: false,
		MetricsPath:                   "/metrics",
		Scheme:                        "http",
		HonorLabels:                   false,
		HonorTimestamps:               true,
		HTTPClientConfig:              config.DefaultHTTPClientConfig,
		EnableCompression:             true,
	}

	// DefaultAlertmanagerConfig is the default alertmanager configuration.
	DefaultAlertmanagerConfig = AlertmanagerConfig{
		Scheme:           "http",
		Timeout:          model.Duration(10 * time.Second),
		APIVersion:       AlertmanagerAPIVersionV2,
		HTTPClientConfig: config.DefaultHTTPClientConfig,
	}

	// DefaultRemoteWriteConfig is the default remote write configuration.
	DefaultRemoteWriteConfig = RemoteWriteConfig{
		RemoteTimeout:    model.Duration(30 * time.Second),
		ProtobufMessage:  RemoteWriteProtoMsgV1,
		QueueConfig:      DefaultQueueConfig,
		MetadataConfig:   DefaultMetadataConfig,
		HTTPClientConfig: config.DefaultHTTPClientConfig,
	}

	// DefaultQueueConfig is the default remote queue configuration.
	DefaultQueueConfig = QueueConfig{
		// With a maximum of 50 shards, assuming an average of 100ms remote write
		// time and 2000 samples per batch, we will be able to push 1M samples/s.
		MaxShards:         50,
		MinShards:         1,
		MaxSamplesPerSend: 2000,

		// Each shard will have a max of 10,000 samples pending in its channel, plus the pending
		// samples that have been enqueued. Theoretically we should only ever have about 12,000 samples
		// per shard pending. At 50 shards that's 600k.
		Capacity:          10000,
		BatchSendDeadline: model.Duration(5 * time.Second),

		// Backoff times for retrying a batch of samples on recoverable errors.
		MinBackoff: model.Duration(30 * time.Millisecond),
		MaxBackoff: model.Duration(5 * time.Second),
	}

	// DefaultMetadataConfig is the default metadata configuration for a remote write endpoint.
	DefaultMetadataConfig = MetadataConfig{
		Send:              true,
		SendInterval:      model.Duration(1 * time.Minute),
		MaxSamplesPerSend: 2000,
	}

	// DefaultRemoteReadConfig is the default remote read configuration.
	DefaultRemoteReadConfig = RemoteReadConfig{
		RemoteTimeout:        model.Duration(1 * time.Minute),
		ChunkedReadLimit:     DefaultChunkedReadLimit,
		HTTPClientConfig:     config.DefaultHTTPClientConfig,
		FilterExternalLabels: true,
	}

	// DefaultStorageConfig is the default TSDB/Exemplar storage configuration.
	DefaultStorageConfig = StorageConfig{
		ExemplarsConfig: &DefaultExemplarsConfig,
	}

	DefaultExemplarsConfig = ExemplarsConfig{
		MaxExemplars: 100000,
	}

	// DefaultOTLPConfig is the default OTLP configuration.
	DefaultOTLPConfig = OTLPConfig{}
)

// Config is the top-level configuration for Prometheus's config files.
type Config struct {
	GlobalConfig      GlobalConfig    `yaml:"global"`
	Runtime           RuntimeConfig   `yaml:"runtime,omitempty"`
	AlertingConfig    AlertingConfig  `yaml:"alerting,omitempty"`
	RuleFiles         []string        `yaml:"rule_files,omitempty"`
	ScrapeConfigFiles []string        `yaml:"scrape_config_files,omitempty"`
	ScrapeConfigs     []*ScrapeConfig `yaml:"scrape_configs,omitempty"`
	StorageConfig     StorageConfig   `yaml:"storage,omitempty"`
	TracingConfig     TracingConfig   `yaml:"tracing,omitempty"`

	RemoteWriteConfigs []*RemoteWriteConfig `yaml:"remote_write,omitempty"`
	RemoteReadConfigs  []*RemoteReadConfig  `yaml:"remote_read,omitempty"`
	OTLPConfig         OTLPConfig           `yaml:"otlp,omitempty"`
}

// SetDirectory joins any relative file paths with dir.
func (c *Config) SetDirectory(dir string) {
	c.GlobalConfig.SetDirectory(dir)
	c.AlertingConfig.SetDirectory(dir)
	c.TracingConfig.SetDirectory(dir)
	for i, file := range c.RuleFiles {
		c.RuleFiles[i] = config.JoinDir(dir, file)
	}
	for i, file := range c.ScrapeConfigFiles {
		c.ScrapeConfigFiles[i] = config.JoinDir(dir, file)
	}
	for _, c := range c.ScrapeConfigs {
		c.SetDirectory(dir)
	}
	for _, c := range c.RemoteWriteConfigs {
		c.SetDirectory(dir)
	}
	for _, c := range c.RemoteReadConfigs {
		c.SetDirectory(dir)
	}
}

func (c Config) String() string {
	b, err := yaml.Marshal(c)
	if err != nil {
		return fmt.Sprintf("<error creating config string: %s>", err)
	}
	return string(b)
}

// GetScrapeConfigs returns the scrape configurations.
func (c *Config) GetScrapeConfigs() ([]*ScrapeConfig, error) {
	scfgs := make([]*ScrapeConfig, len(c.ScrapeConfigs))

	jobNames := map[string]string{}
	for i, scfg := range c.ScrapeConfigs {
		// We do these checks for library users that would not call validate in
		// Unmarshal.
		if err := scfg.Validate(c.GlobalConfig); err != nil {
			return nil, err
		}

		if _, ok := jobNames[scfg.JobName]; ok {
			return nil, fmt.Errorf("found multiple scrape configs with job name %q", scfg.JobName)
		}
		jobNames[scfg.JobName] = "main config file"
		scfgs[i] = scfg
	}
	for _, pat := range c.ScrapeConfigFiles {
		fs, err := filepath.Glob(pat)
		if err != nil {
			// The only error can be a bad pattern.
			return nil, fmt.Errorf("error retrieving scrape config files for %q: %w", pat, err)
		}
		for _, filename := range fs {
			cfg := ScrapeConfigs{}
			content, err := os.ReadFile(filename)
			if err != nil {
				return nil, fileErr(filename, err)
			}
			err = yaml.UnmarshalStrict(content, &cfg)
			if err != nil {
				return nil, fileErr(filename, err)
			}
			for _, scfg := range cfg.ScrapeConfigs {
				if err := scfg.Validate(c.GlobalConfig); err != nil {
					return nil, fileErr(filename, err)
				}

				if f, ok := jobNames[scfg.JobName]; ok {
					return nil, fileErr(filename, fmt.Errorf("found multiple scrape configs with job name %q, first found in %s", scfg.JobName, f))
				}
				jobNames[scfg.JobName] = fmt.Sprintf("%q", filePath(filename))

				scfg.SetDirectory(filepath.Dir(filename))
				scfgs = append(scfgs, scfg)
			}
		}
	}
	return scfgs, nil
}

// UnmarshalYAML implements the yaml.Unmarshaler interface.
func (c *Config) UnmarshalYAML(unmarshal func(interface{}) error) error {
	*c = DefaultConfig
	// We want to set c to the defaults and then overwrite it with the input.
	// To make unmarshal fill the plain data struct rather than calling UnmarshalYAML
	// again, we have to hide it using a type indirection.
	type plain Config
	if err := unmarshal((*plain)(c)); err != nil {
		return err
	}

	// If a global block was open but empty the default global config is overwritten.
	// We have to restore it here.
	if c.GlobalConfig.isZero() {
		c.GlobalConfig = DefaultGlobalConfig
	}

	// If a runtime block was open but empty the default runtime config is overwritten.
	// We have to restore it here.
	if c.Runtime.isZero() {
		c.Runtime = DefaultRuntimeConfig
		// Use the GOGC env var value if the runtime section is empty.
		c.Runtime.GoGC = getGoGCEnv()
	}

	for _, rf := range c.RuleFiles {
		if !patRulePath.MatchString(rf) {
			return fmt.Errorf("invalid rule file path %q", rf)
		}
	}

	for _, sf := range c.ScrapeConfigFiles {
		if !patRulePath.MatchString(sf) {
			return fmt.Errorf("invalid scrape config file path %q", sf)
		}
	}

	// Do global overrides and validate unique names.
	jobNames := map[string]struct{}{}
	for _, scfg := range c.ScrapeConfigs {
		if err := scfg.Validate(c.GlobalConfig); err != nil {
			return err
		}

		if _, ok := jobNames[scfg.JobName]; ok {
			return fmt.Errorf("found multiple scrape configs with job name %q", scfg.JobName)
		}
		jobNames[scfg.JobName] = struct{}{}
	}
	rwNames := map[string]struct{}{}
	for _, rwcfg := range c.RemoteWriteConfigs {
		if rwcfg == nil {
			return errors.New("empty or null remote write config section")
		}
		// Skip empty names, we fill their name with their config hash in remote write code.
		if _, ok := rwNames[rwcfg.Name]; ok && rwcfg.Name != "" {
			return fmt.Errorf("found multiple remote write configs with job name %q", rwcfg.Name)
		}
		rwNames[rwcfg.Name] = struct{}{}
	}
	rrNames := map[string]struct{}{}
	for _, rrcfg := range c.RemoteReadConfigs {
		if rrcfg == nil {
			return errors.New("empty or null remote read config section")
		}
		// Skip empty names, we fill their name with their config hash in remote read code.
		if _, ok := rrNames[rrcfg.Name]; ok && rrcfg.Name != "" {
			return fmt.Errorf("found multiple remote read configs with job name %q", rrcfg.Name)
		}
		rrNames[rrcfg.Name] = struct{}{}
	}
	return nil
}

// GlobalConfig configures values that are used across other configuration
// objects.
type GlobalConfig struct {
	// How frequently to scrape targets by default.
	ScrapeInterval model.Duration `yaml:"scrape_interval,omitempty"`
	// The default timeout when scraping targets.
	ScrapeTimeout model.Duration `yaml:"scrape_timeout,omitempty"`
	// The protocols to negotiate during a scrape. It tells clients what
	// protocol are accepted by Prometheus and with what weight (most wanted is first).
	// Supported values (case sensitive): PrometheusProto, OpenMetricsText0.0.1,
	// OpenMetricsText1.0.0, PrometheusText0.0.4.
	ScrapeProtocols []ScrapeProtocol `yaml:"scrape_protocols,omitempty"`
	// How frequently to evaluate rules by default.
	EvaluationInterval model.Duration `yaml:"evaluation_interval,omitempty"`
	// Offset the rule evaluation timestamp of this particular group by the specified duration into the past to ensure the underlying metrics have been received.
	RuleQueryOffset model.Duration `yaml:"rule_query_offset,omitempty"`
	// File to which PromQL queries are logged.
	QueryLogFile string `yaml:"query_log_file,omitempty"`
	// File to which scrape failures are logged.
	ScrapeFailureLogFile string `yaml:"scrape_failure_log_file,omitempty"`
	// The labels to add to any timeseries that this Prometheus instance scrapes.
	ExternalLabels labels.Labels `yaml:"external_labels,omitempty"`
	// An uncompressed response body larger than this many bytes will cause the
	// scrape to fail. 0 means no limit.
	BodySizeLimit units.Base2Bytes `yaml:"body_size_limit,omitempty"`
	// More than this many samples post metric-relabeling will cause the scrape to
	// fail. 0 means no limit.
	SampleLimit uint `yaml:"sample_limit,omitempty"`
	// More than this many targets after the target relabeling will cause the
	// scrapes to fail. 0 means no limit.
	TargetLimit uint `yaml:"target_limit,omitempty"`
	// More than this many labels post metric-relabeling will cause the scrape to
	// fail. 0 means no limit.
	LabelLimit uint `yaml:"label_limit,omitempty"`
	// More than this label name length post metric-relabeling will cause the
	// scrape to fail. 0 means no limit.
	LabelNameLengthLimit uint `yaml:"label_name_length_limit,omitempty"`
	// More than this label value length post metric-relabeling will cause the
	// scrape to fail. 0 means no limit.
	LabelValueLengthLimit uint `yaml:"label_value_length_limit,omitempty"`
	// Keep no more than this many dropped targets per job.
	// 0 means no limit.
	KeepDroppedTargets uint `yaml:"keep_dropped_targets,omitempty"`
	// Allow UTF8 Metric and Label Names.
	MetricNameValidationScheme string `yaml:"metric_name_validation_scheme,omitempty"`
}

// ScrapeProtocol represents supported protocol for scraping metrics.
type ScrapeProtocol string

// Validate returns error if given scrape protocol is not supported.
func (s ScrapeProtocol) Validate() error {
	if _, ok := ScrapeProtocolsHeaders[s]; !ok {
		return fmt.Errorf("unknown scrape protocol %v, supported: %v",
			s, func() (ret []string) {
				for k := range ScrapeProtocolsHeaders {
					ret = append(ret, string(k))
				}
				sort.Strings(ret)
				return ret
			}())
	}
	return nil
}

// HeaderMediaType returns the MIME mediaType for a particular ScrapeProtocol.
func (s ScrapeProtocol) HeaderMediaType() string {
	if _, ok := ScrapeProtocolsHeaders[s]; !ok {
		return ""
	}
	mediaType, _, err := mime.ParseMediaType(ScrapeProtocolsHeaders[s])
	if err != nil {
		return ""
	}
	return mediaType
}

var (
	PrometheusProto      ScrapeProtocol = "PrometheusProto"
	PrometheusText0_0_4  ScrapeProtocol = "PrometheusText0.0.4"
	PrometheusText1_0_0  ScrapeProtocol = "PrometheusText1.0.0"
	OpenMetricsText0_0_1 ScrapeProtocol = "OpenMetricsText0.0.1"
	OpenMetricsText1_0_0 ScrapeProtocol = "OpenMetricsText1.0.0"
	UTF8NamesHeader      string         = model.EscapingKey + "=" + model.AllowUTF8

	ScrapeProtocolsHeaders = map[ScrapeProtocol]string{
		PrometheusProto:      "application/vnd.google.protobuf;proto=io.prometheus.client.MetricFamily;encoding=delimited",
		PrometheusText0_0_4:  "text/plain;version=0.0.4",
		PrometheusText1_0_0:  "text/plain;version=1.0.0;escaping=allow-utf-8",
		OpenMetricsText0_0_1: "application/openmetrics-text;version=0.0.1",
		OpenMetricsText1_0_0: "application/openmetrics-text;version=1.0.0",
	}

	// DefaultScrapeProtocols is the set of scrape protocols that will be proposed
	// to scrape target, ordered by priority.
	DefaultScrapeProtocols = []ScrapeProtocol{
		OpenMetricsText1_0_0,
		OpenMetricsText0_0_1,
		PrometheusText1_0_0,
		PrometheusText0_0_4,
	}

	// DefaultProtoFirstScrapeProtocols is like DefaultScrapeProtocols, but it
	// favors protobuf Prometheus exposition format.
	// Used by default for certain feature-flags like
	// "native-histograms" and "created-timestamp-zero-ingestion".
	DefaultProtoFirstScrapeProtocols = []ScrapeProtocol{
		PrometheusProto,
		OpenMetricsText1_0_0,
		OpenMetricsText0_0_1,
		PrometheusText1_0_0,
		PrometheusText0_0_4,
	}
)

// validateAcceptScrapeProtocols return errors if we see problems with accept scrape protocols option.
func validateAcceptScrapeProtocols(sps []ScrapeProtocol) error {
	if len(sps) == 0 {
		return errors.New("scrape_protocols cannot be empty")
	}
	dups := map[string]struct{}{}
	for _, sp := range sps {
		if _, ok := dups[strings.ToLower(string(sp))]; ok {
			return fmt.Errorf("duplicated protocol in scrape_protocols, got %v", sps)
		}
		if err := sp.Validate(); err != nil {
			return fmt.Errorf("scrape_protocols: %w", err)
		}
		dups[strings.ToLower(string(sp))] = struct{}{}
	}
	return nil
}

// SetDirectory joins any relative file paths with dir.
func (c *GlobalConfig) SetDirectory(dir string) {
	c.QueryLogFile = config.JoinDir(dir, c.QueryLogFile)
	c.ScrapeFailureLogFile = config.JoinDir(dir, c.ScrapeFailureLogFile)
}

// UnmarshalYAML implements the yaml.Unmarshaler interface.
func (c *GlobalConfig) UnmarshalYAML(unmarshal func(interface{}) error) error {
	// Create a clean global config as the previous one was already populated
	// by the default due to the YAML parser behavior for empty blocks.
	gc := &GlobalConfig{}
	type plain GlobalConfig
	if err := unmarshal((*plain)(gc)); err != nil {
		return err
	}

	if err := gc.ExternalLabels.Validate(func(l labels.Label) error {
		if !model.LabelName(l.Name).IsValid() {
			return fmt.Errorf("%q is not a valid label name", l.Name)
		}
		if !model.LabelValue(l.Value).IsValid() {
			return fmt.Errorf("%q is not a valid label value", l.Value)
		}
		return nil
	}); err != nil {
		return err
	}

	// First set the correct scrape interval, then check that the timeout
	// (inferred or explicit) is not greater than that.
	if gc.ScrapeInterval == 0 {
		gc.ScrapeInterval = DefaultGlobalConfig.ScrapeInterval
	}
	if gc.ScrapeTimeout > gc.ScrapeInterval {
		return errors.New("global scrape timeout greater than scrape interval")
	}
	if gc.ScrapeTimeout == 0 {
		if DefaultGlobalConfig.ScrapeTimeout > gc.ScrapeInterval {
			gc.ScrapeTimeout = gc.ScrapeInterval
		} else {
			gc.ScrapeTimeout = DefaultGlobalConfig.ScrapeTimeout
		}
	}
	if gc.EvaluationInterval == 0 {
		gc.EvaluationInterval = DefaultGlobalConfig.EvaluationInterval
	}

	if gc.ScrapeProtocols == nil {
		gc.ScrapeProtocols = DefaultGlobalConfig.ScrapeProtocols
	}
	if err := validateAcceptScrapeProtocols(gc.ScrapeProtocols); err != nil {
		return fmt.Errorf("%w for global config", err)
	}

	*c = *gc
	return nil
}

// isZero returns true iff the global config is the zero value.
func (c *GlobalConfig) isZero() bool {
	return c.ExternalLabels.IsEmpty() &&
		c.ScrapeInterval == 0 &&
		c.ScrapeTimeout == 0 &&
		c.EvaluationInterval == 0 &&
		c.RuleQueryOffset == 0 &&
		c.QueryLogFile == "" &&
		c.ScrapeFailureLogFile == "" &&
		c.ScrapeProtocols == nil
}

// RuntimeConfig configures the values for the process behavior.
type RuntimeConfig struct {
	// The Go garbage collection target percentage.
	GoGC int `yaml:"gogc,omitempty"`
}

// isZero returns true iff the global config is the zero value.
func (c *RuntimeConfig) isZero() bool {
	return c.GoGC == 0
}

type ScrapeConfigs struct {
	ScrapeConfigs []*ScrapeConfig `yaml:"scrape_configs,omitempty"`
}

// ScrapeConfig configures a scraping unit for Prometheus.
type ScrapeConfig struct {
	// The job name to which the job label is set by default.
	JobName string `yaml:"job_name"`
	// Indicator whether the scraped metrics should remain unmodified.
	HonorLabels bool `yaml:"honor_labels,omitempty"`
	// Indicator whether the scraped timestamps should be respected.
	HonorTimestamps bool `yaml:"honor_timestamps"`
	// Indicator whether to track the staleness of the scraped timestamps.
	TrackTimestampsStaleness bool `yaml:"track_timestamps_staleness"`
	// A set of query parameters with which the target is scraped.
	Params url.Values `yaml:"params,omitempty"`
	// How frequently to scrape the targets of this scrape config.
	ScrapeInterval model.Duration `yaml:"scrape_interval,omitempty"`
	// The timeout for scraping targets of this config.
	ScrapeTimeout model.Duration `yaml:"scrape_timeout,omitempty"`
	// The protocols to negotiate during a scrape. It tells clients what
	// protocol are accepted by Prometheus and with what preference (most wanted is first).
	// Supported values (case sensitive): PrometheusProto, OpenMetricsText0.0.1,
	// OpenMetricsText1.0.0, PrometheusText1.0.0, PrometheusText0.0.4.
	ScrapeProtocols []ScrapeProtocol `yaml:"scrape_protocols,omitempty"`
	// The fallback protocol to use if the Content-Type provided by the target
	// is not provided, blank, or not one of the expected values.
	// Supported values (case sensitive): PrometheusProto, OpenMetricsText0.0.1,
	// OpenMetricsText1.0.0, PrometheusText1.0.0, PrometheusText0.0.4.
	ScrapeFallbackProtocol ScrapeProtocol `yaml:"fallback_scrape_protocol,omitempty"`
	// Whether to scrape a classic histogram that is also exposed as a native histogram.
	ScrapeClassicHistograms bool `yaml:"scrape_classic_histograms,omitempty"`
<<<<<<< HEAD
	// Whether to convert all scraped classic histograms into a native histogram with custom buckets.
	ConvertClassicHistograms bool `yaml:"convert_classic_histograms,omitempty"`
=======
	// Whether to scrape a classic histogram, even if it is also exposed as a native histogram.
	AlwaysScrapeClassicHistograms bool `yaml:"always_scrape_classic_histograms,omitempty"`
>>>>>>> 6b36a559
	// File to which scrape failures are logged.
	ScrapeFailureLogFile string `yaml:"scrape_failure_log_file,omitempty"`
	// The HTTP resource path on which to fetch metrics from targets.
	MetricsPath string `yaml:"metrics_path,omitempty"`
	// The URL scheme with which to fetch metrics from targets.
	Scheme string `yaml:"scheme,omitempty"`
	// Indicator whether to request compressed response from the target.
	EnableCompression bool `yaml:"enable_compression"`
	// An uncompressed response body larger than this many bytes will cause the
	// scrape to fail. 0 means no limit.
	BodySizeLimit units.Base2Bytes `yaml:"body_size_limit,omitempty"`
	// More than this many samples post metric-relabeling will cause the scrape to
	// fail. 0 means no limit.
	SampleLimit uint `yaml:"sample_limit,omitempty"`
	// More than this many targets after the target relabeling will cause the
	// scrapes to fail. 0 means no limit.
	TargetLimit uint `yaml:"target_limit,omitempty"`
	// More than this many labels post metric-relabeling will cause the scrape to
	// fail. 0 means no limit.
	LabelLimit uint `yaml:"label_limit,omitempty"`
	// More than this label name length post metric-relabeling will cause the
	// scrape to fail. 0 means no limit.
	LabelNameLengthLimit uint `yaml:"label_name_length_limit,omitempty"`
	// More than this label value length post metric-relabeling will cause the
	// scrape to fail. 0 means no limit.
	LabelValueLengthLimit uint `yaml:"label_value_length_limit,omitempty"`
	// If there are more than this many buckets in a native histogram,
	// buckets will be merged to stay within the limit.
	NativeHistogramBucketLimit uint `yaml:"native_histogram_bucket_limit,omitempty"`
	// If the growth factor of one bucket to the next is smaller than this,
	// buckets will be merged to increase the factor sufficiently.
	NativeHistogramMinBucketFactor float64 `yaml:"native_histogram_min_bucket_factor,omitempty"`
	// Keep no more than this many dropped targets per job.
	// 0 means no limit.
	KeepDroppedTargets uint `yaml:"keep_dropped_targets,omitempty"`
	// Allow UTF8 Metric and Label Names.
	MetricNameValidationScheme string `yaml:"metric_name_validation_scheme,omitempty"`

	// We cannot do proper Go type embedding below as the parser will then parse
	// values arbitrarily into the overflow maps of further-down types.

	ServiceDiscoveryConfigs discovery.Configs       `yaml:"-"`
	HTTPClientConfig        config.HTTPClientConfig `yaml:",inline"`

	// List of target relabel configurations.
	RelabelConfigs []*relabel.Config `yaml:"relabel_configs,omitempty"`
	// List of metric relabel configurations.
	MetricRelabelConfigs []*relabel.Config `yaml:"metric_relabel_configs,omitempty"`
}

// SetDirectory joins any relative file paths with dir.
func (c *ScrapeConfig) SetDirectory(dir string) {
	c.ServiceDiscoveryConfigs.SetDirectory(dir)
	c.HTTPClientConfig.SetDirectory(dir)
	c.ScrapeFailureLogFile = config.JoinDir(dir, c.ScrapeFailureLogFile)
}

// UnmarshalYAML implements the yaml.Unmarshaler interface.
func (c *ScrapeConfig) UnmarshalYAML(unmarshal func(interface{}) error) error {
	*c = DefaultScrapeConfig
	if err := discovery.UnmarshalYAMLWithInlineConfigs(c, unmarshal); err != nil {
		return err
	}
	if len(c.JobName) == 0 {
		return errors.New("job_name is empty")
	}

	// The UnmarshalYAML method of HTTPClientConfig is not being called because it's not a pointer.
	// We cannot make it a pointer as the parser panics for inlined pointer structs.
	// Thus we just do its validation here.
	if err := c.HTTPClientConfig.Validate(); err != nil {
		return err
	}

	// Check for users putting URLs in target groups.
	if len(c.RelabelConfigs) == 0 {
		if err := checkStaticTargets(c.ServiceDiscoveryConfigs); err != nil {
			return err
		}
	}

	for _, rlcfg := range c.RelabelConfigs {
		if rlcfg == nil {
			return errors.New("empty or null target relabeling rule in scrape config")
		}
	}
	for _, rlcfg := range c.MetricRelabelConfigs {
		if rlcfg == nil {
			return errors.New("empty or null metric relabeling rule in scrape config")
		}
	}

	return nil
}

// Validate validates scrape config, but also fills relevant default values from global config if needed.
func (c *ScrapeConfig) Validate(globalConfig GlobalConfig) error {
	if c == nil {
		return errors.New("empty or null scrape config section")
	}
	// First set the correct scrape interval, then check that the timeout
	// (inferred or explicit) is not greater than that.
	if c.ScrapeInterval == 0 {
		c.ScrapeInterval = globalConfig.ScrapeInterval
	}
	if c.ScrapeTimeout > c.ScrapeInterval {
		return fmt.Errorf("scrape timeout greater than scrape interval for scrape config with job name %q", c.JobName)
	}
	if c.ScrapeTimeout == 0 {
		if globalConfig.ScrapeTimeout > c.ScrapeInterval {
			c.ScrapeTimeout = c.ScrapeInterval
		} else {
			c.ScrapeTimeout = globalConfig.ScrapeTimeout
		}
	}
	if c.BodySizeLimit == 0 {
		c.BodySizeLimit = globalConfig.BodySizeLimit
	}
	if c.SampleLimit == 0 {
		c.SampleLimit = globalConfig.SampleLimit
	}
	if c.TargetLimit == 0 {
		c.TargetLimit = globalConfig.TargetLimit
	}
	if c.LabelLimit == 0 {
		c.LabelLimit = globalConfig.LabelLimit
	}
	if c.LabelNameLengthLimit == 0 {
		c.LabelNameLengthLimit = globalConfig.LabelNameLengthLimit
	}
	if c.LabelValueLengthLimit == 0 {
		c.LabelValueLengthLimit = globalConfig.LabelValueLengthLimit
	}
	if c.KeepDroppedTargets == 0 {
		c.KeepDroppedTargets = globalConfig.KeepDroppedTargets
	}
	if c.ScrapeFailureLogFile == "" {
		c.ScrapeFailureLogFile = globalConfig.ScrapeFailureLogFile
	}

	if c.ScrapeProtocols == nil {
		c.ScrapeProtocols = globalConfig.ScrapeProtocols
	}
	if err := validateAcceptScrapeProtocols(c.ScrapeProtocols); err != nil {
		return fmt.Errorf("%w for scrape config with job name %q", err, c.JobName)
	}

	if c.ScrapeFallbackProtocol != "" {
		if err := c.ScrapeFallbackProtocol.Validate(); err != nil {
			return fmt.Errorf("invalid fallback_scrape_protocol for scrape config with job name %q: %w", c.JobName, err)
		}
	}

	switch globalConfig.MetricNameValidationScheme {
	case LegacyValidationConfig:
	case "", UTF8ValidationConfig:
		if model.NameValidationScheme != model.UTF8Validation {
			panic("utf8 name validation requested but model.NameValidationScheme is not set to UTF8")
		}
	default:
		return fmt.Errorf("unknown name validation method specified, must be either 'legacy' or 'utf8', got %s", globalConfig.MetricNameValidationScheme)
	}
	if c.MetricNameValidationScheme == "" {
		c.MetricNameValidationScheme = globalConfig.MetricNameValidationScheme
	}

	return nil
}

// MarshalYAML implements the yaml.Marshaler interface.
func (c *ScrapeConfig) MarshalYAML() (interface{}, error) {
	return discovery.MarshalYAMLWithInlineConfigs(c)
}

// StorageConfig configures runtime reloadable configuration options.
type StorageConfig struct {
	TSDBConfig      *TSDBConfig      `yaml:"tsdb,omitempty"`
	ExemplarsConfig *ExemplarsConfig `yaml:"exemplars,omitempty"`
}

// TSDBConfig configures runtime reloadable configuration options.
type TSDBConfig struct {
	// OutOfOrderTimeWindow sets how long back in time an out-of-order sample can be inserted
	// into the TSDB. This flag is typically set while unmarshaling the configuration file and translating
	// OutOfOrderTimeWindowFlag's duration. The unit of this flag is expected to be the same as any
	// other timestamp in the TSDB.
	OutOfOrderTimeWindow int64

	// OutOfOrderTimeWindowFlag holds the parsed duration from the config file.
	// During unmarshall, this is converted into milliseconds and stored in OutOfOrderTimeWindow.
	// This should not be used directly and must be converted into OutOfOrderTimeWindow.
	OutOfOrderTimeWindowFlag model.Duration `yaml:"out_of_order_time_window,omitempty"`
}

// UnmarshalYAML implements the yaml.Unmarshaler interface.
func (t *TSDBConfig) UnmarshalYAML(unmarshal func(interface{}) error) error {
	*t = TSDBConfig{}
	type plain TSDBConfig
	if err := unmarshal((*plain)(t)); err != nil {
		return err
	}

	t.OutOfOrderTimeWindow = time.Duration(t.OutOfOrderTimeWindowFlag).Milliseconds()

	return nil
}

type TracingClientType string

const (
	TracingClientHTTP TracingClientType = "http"
	TracingClientGRPC TracingClientType = "grpc"

	GzipCompression = "gzip"
)

// UnmarshalYAML implements the yaml.Unmarshaler interface.
func (t *TracingClientType) UnmarshalYAML(unmarshal func(interface{}) error) error {
	*t = TracingClientType("")
	type plain TracingClientType
	if err := unmarshal((*plain)(t)); err != nil {
		return err
	}

	if *t != TracingClientHTTP && *t != TracingClientGRPC {
		return fmt.Errorf("expected tracing client type to be to be %s or %s, but got %s",
			TracingClientHTTP, TracingClientGRPC, *t,
		)
	}

	return nil
}

// TracingConfig configures the tracing options.
type TracingConfig struct {
	ClientType       TracingClientType `yaml:"client_type,omitempty"`
	Endpoint         string            `yaml:"endpoint,omitempty"`
	SamplingFraction float64           `yaml:"sampling_fraction,omitempty"`
	Insecure         bool              `yaml:"insecure,omitempty"`
	TLSConfig        config.TLSConfig  `yaml:"tls_config,omitempty"`
	Headers          map[string]string `yaml:"headers,omitempty"`
	Compression      string            `yaml:"compression,omitempty"`
	Timeout          model.Duration    `yaml:"timeout,omitempty"`
}

// SetDirectory joins any relative file paths with dir.
func (t *TracingConfig) SetDirectory(dir string) {
	t.TLSConfig.SetDirectory(dir)
}

// UnmarshalYAML implements the yaml.Unmarshaler interface.
func (t *TracingConfig) UnmarshalYAML(unmarshal func(interface{}) error) error {
	*t = TracingConfig{
		ClientType: TracingClientGRPC,
	}
	type plain TracingConfig
	if err := unmarshal((*plain)(t)); err != nil {
		return err
	}

	if err := validateHeadersForTracing(t.Headers); err != nil {
		return err
	}

	if t.Endpoint == "" {
		return errors.New("tracing endpoint must be set")
	}

	if t.Compression != "" && t.Compression != GzipCompression {
		return fmt.Errorf("invalid compression type %s provided, valid options: %s",
			t.Compression, GzipCompression)
	}

	return nil
}

// ExemplarsConfig configures runtime reloadable configuration options.
type ExemplarsConfig struct {
	// MaxExemplars sets the size, in # of exemplars stored, of the single circular buffer used to store exemplars in memory.
	// Use a value of 0 or less than 0 to disable the storage without having to restart Prometheus.
	MaxExemplars int64 `yaml:"max_exemplars,omitempty"`
}

// AlertingConfig configures alerting and alertmanager related configs.
type AlertingConfig struct {
	AlertRelabelConfigs []*relabel.Config   `yaml:"alert_relabel_configs,omitempty"`
	AlertmanagerConfigs AlertmanagerConfigs `yaml:"alertmanagers,omitempty"`
}

// SetDirectory joins any relative file paths with dir.
func (c *AlertingConfig) SetDirectory(dir string) {
	for _, c := range c.AlertmanagerConfigs {
		c.SetDirectory(dir)
	}
}

// UnmarshalYAML implements the yaml.Unmarshaler interface.
func (c *AlertingConfig) UnmarshalYAML(unmarshal func(interface{}) error) error {
	// Create a clean global config as the previous one was already populated
	// by the default due to the YAML parser behavior for empty blocks.
	*c = AlertingConfig{}
	type plain AlertingConfig
	if err := unmarshal((*plain)(c)); err != nil {
		return err
	}

	for _, rlcfg := range c.AlertRelabelConfigs {
		if rlcfg == nil {
			return errors.New("empty or null alert relabeling rule")
		}
	}
	return nil
}

// AlertmanagerConfigs is a slice of *AlertmanagerConfig.
type AlertmanagerConfigs []*AlertmanagerConfig

// ToMap converts a slice of *AlertmanagerConfig to a map.
func (a AlertmanagerConfigs) ToMap() map[string]*AlertmanagerConfig {
	ret := make(map[string]*AlertmanagerConfig)
	for i := range a {
		ret[fmt.Sprintf("config-%d", i)] = a[i]
	}
	return ret
}

// AlertmanagerAPIVersion represents a version of the
// github.com/prometheus/alertmanager/api, e.g. 'v1' or 'v2'.
// 'v1' is no longer supported.
type AlertmanagerAPIVersion string

// UnmarshalYAML implements the yaml.Unmarshaler interface.
func (v *AlertmanagerAPIVersion) UnmarshalYAML(unmarshal func(interface{}) error) error {
	*v = AlertmanagerAPIVersion("")
	type plain AlertmanagerAPIVersion
	if err := unmarshal((*plain)(v)); err != nil {
		return err
	}

	for _, supportedVersion := range SupportedAlertmanagerAPIVersions {
		if *v == supportedVersion {
			return nil
		}
	}

	return fmt.Errorf("expected Alertmanager api version to be one of %v but got %v", SupportedAlertmanagerAPIVersions, *v)
}

const (
	// AlertmanagerAPIVersionV1 represents
	// github.com/prometheus/alertmanager/api/v1.
	AlertmanagerAPIVersionV1 AlertmanagerAPIVersion = "v1"
	// AlertmanagerAPIVersionV2 represents
	// github.com/prometheus/alertmanager/api/v2.
	AlertmanagerAPIVersionV2 AlertmanagerAPIVersion = "v2"
)

var SupportedAlertmanagerAPIVersions = []AlertmanagerAPIVersion{
	AlertmanagerAPIVersionV2,
}

// AlertmanagerConfig configures how Alertmanagers can be discovered and communicated with.
type AlertmanagerConfig struct {
	// We cannot do proper Go type embedding below as the parser will then parse
	// values arbitrarily into the overflow maps of further-down types.

	ServiceDiscoveryConfigs discovery.Configs       `yaml:"-"`
	HTTPClientConfig        config.HTTPClientConfig `yaml:",inline"`
	SigV4Config             *sigv4.SigV4Config      `yaml:"sigv4,omitempty"`

	// The URL scheme to use when talking to Alertmanagers.
	Scheme string `yaml:"scheme,omitempty"`
	// Path prefix to add in front of the push endpoint path.
	PathPrefix string `yaml:"path_prefix,omitempty"`
	// The timeout used when sending alerts.
	Timeout model.Duration `yaml:"timeout,omitempty"`

	// The api version of Alertmanager.
	APIVersion AlertmanagerAPIVersion `yaml:"api_version"`

	// List of Alertmanager relabel configurations.
	RelabelConfigs []*relabel.Config `yaml:"relabel_configs,omitempty"`
	// Relabel alerts before sending to the specific alertmanager.
	AlertRelabelConfigs []*relabel.Config `yaml:"alert_relabel_configs,omitempty"`
}

// SetDirectory joins any relative file paths with dir.
func (c *AlertmanagerConfig) SetDirectory(dir string) {
	c.ServiceDiscoveryConfigs.SetDirectory(dir)
	c.HTTPClientConfig.SetDirectory(dir)
}

// UnmarshalYAML implements the yaml.Unmarshaler interface.
func (c *AlertmanagerConfig) UnmarshalYAML(unmarshal func(interface{}) error) error {
	*c = DefaultAlertmanagerConfig
	if err := discovery.UnmarshalYAMLWithInlineConfigs(c, unmarshal); err != nil {
		return err
	}

	// The UnmarshalYAML method of HTTPClientConfig is not being called because it's not a pointer.
	// We cannot make it a pointer as the parser panics for inlined pointer structs.
	// Thus we just do its validation here.
	if err := c.HTTPClientConfig.Validate(); err != nil {
		return err
	}

	httpClientConfigAuthEnabled := c.HTTPClientConfig.BasicAuth != nil ||
		c.HTTPClientConfig.Authorization != nil || c.HTTPClientConfig.OAuth2 != nil

	if httpClientConfigAuthEnabled && c.SigV4Config != nil {
		return fmt.Errorf("at most one of basic_auth, authorization, oauth2, & sigv4 must be configured")
	}

	// Check for users putting URLs in target groups.
	if len(c.RelabelConfigs) == 0 {
		if err := checkStaticTargets(c.ServiceDiscoveryConfigs); err != nil {
			return err
		}
	}

	for _, rlcfg := range c.RelabelConfigs {
		if rlcfg == nil {
			return errors.New("empty or null Alertmanager target relabeling rule")
		}
	}

	for _, rlcfg := range c.AlertRelabelConfigs {
		if rlcfg == nil {
			return errors.New("empty or null Alertmanager alert relabeling rule")
		}
	}

	return nil
}

// MarshalYAML implements the yaml.Marshaler interface.
func (c *AlertmanagerConfig) MarshalYAML() (interface{}, error) {
	return discovery.MarshalYAMLWithInlineConfigs(c)
}

func checkStaticTargets(configs discovery.Configs) error {
	for _, cfg := range configs {
		sc, ok := cfg.(discovery.StaticConfig)
		if !ok {
			continue
		}
		for _, tg := range sc {
			for _, t := range tg.Targets {
				if err := CheckTargetAddress(t[model.AddressLabel]); err != nil {
					return err
				}
			}
		}
	}
	return nil
}

// CheckTargetAddress checks if target address is valid.
func CheckTargetAddress(address model.LabelValue) error {
	// For now check for a URL, we may want to expand this later.
	if strings.Contains(string(address), "/") {
		return fmt.Errorf("%q is not a valid hostname", address)
	}
	return nil
}

// RemoteWriteProtoMsg represents the known protobuf message for the remote write
// 1.0 and 2.0 specs.
type RemoteWriteProtoMsg string

// Validate returns error if the given reference for the protobuf message is not supported.
func (s RemoteWriteProtoMsg) Validate() error {
	switch s {
	case RemoteWriteProtoMsgV1, RemoteWriteProtoMsgV2:
		return nil
	default:
		return fmt.Errorf("unknown remote write protobuf message %v, supported: %v", s, RemoteWriteProtoMsgs{RemoteWriteProtoMsgV1, RemoteWriteProtoMsgV2}.String())
	}
}

type RemoteWriteProtoMsgs []RemoteWriteProtoMsg

func (m RemoteWriteProtoMsgs) Strings() []string {
	ret := make([]string, 0, len(m))
	for _, typ := range m {
		ret = append(ret, string(typ))
	}
	return ret
}

func (m RemoteWriteProtoMsgs) String() string {
	return strings.Join(m.Strings(), ", ")
}

var (
	// RemoteWriteProtoMsgV1 represents the `prometheus.WriteRequest` protobuf
	// message introduced in the https://prometheus.io/docs/specs/remote_write_spec/,
	// which will eventually be deprecated.
	//
	// NOTE: This string is used for both HTTP header values and config value, so don't change
	// this reference.
	RemoteWriteProtoMsgV1 RemoteWriteProtoMsg = "prometheus.WriteRequest"
	// RemoteWriteProtoMsgV2 represents the `io.prometheus.write.v2.Request` protobuf
	// message introduced in https://prometheus.io/docs/specs/remote_write_spec_2_0/
	//
	// NOTE: This string is used for both HTTP header values and config value, so don't change
	// this reference.
	RemoteWriteProtoMsgV2 RemoteWriteProtoMsg = "io.prometheus.write.v2.Request"
)

// RemoteWriteConfig is the configuration for writing to remote storage.
type RemoteWriteConfig struct {
	URL                  *config.URL       `yaml:"url"`
	RemoteTimeout        model.Duration    `yaml:"remote_timeout,omitempty"`
	Headers              map[string]string `yaml:"headers,omitempty"`
	WriteRelabelConfigs  []*relabel.Config `yaml:"write_relabel_configs,omitempty"`
	Name                 string            `yaml:"name,omitempty"`
	SendExemplars        bool              `yaml:"send_exemplars,omitempty"`
	SendNativeHistograms bool              `yaml:"send_native_histograms,omitempty"`
	// ProtobufMessage specifies the protobuf message to use against the remote
	// receiver as specified in https://prometheus.io/docs/specs/remote_write_spec_2_0/
	ProtobufMessage RemoteWriteProtoMsg `yaml:"protobuf_message,omitempty"`

	// We cannot do proper Go type embedding below as the parser will then parse
	// values arbitrarily into the overflow maps of further-down types.
	HTTPClientConfig config.HTTPClientConfig `yaml:",inline"`
	QueueConfig      QueueConfig             `yaml:"queue_config,omitempty"`
	MetadataConfig   MetadataConfig          `yaml:"metadata_config,omitempty"`
	SigV4Config      *sigv4.SigV4Config      `yaml:"sigv4,omitempty"`
	AzureADConfig    *azuread.AzureADConfig  `yaml:"azuread,omitempty"`
	GoogleIAMConfig  *googleiam.Config       `yaml:"google_iam,omitempty"`
}

// SetDirectory joins any relative file paths with dir.
func (c *RemoteWriteConfig) SetDirectory(dir string) {
	c.HTTPClientConfig.SetDirectory(dir)
}

// UnmarshalYAML implements the yaml.Unmarshaler interface.
func (c *RemoteWriteConfig) UnmarshalYAML(unmarshal func(interface{}) error) error {
	*c = DefaultRemoteWriteConfig
	type plain RemoteWriteConfig
	if err := unmarshal((*plain)(c)); err != nil {
		return err
	}
	if c.URL == nil {
		return errors.New("url for remote_write is empty")
	}
	for _, rlcfg := range c.WriteRelabelConfigs {
		if rlcfg == nil {
			return errors.New("empty or null relabeling rule in remote write config")
		}
	}
	if err := validateHeaders(c.Headers); err != nil {
		return err
	}

	if err := c.ProtobufMessage.Validate(); err != nil {
		return fmt.Errorf("invalid protobuf_message value: %w", err)
	}

	// The UnmarshalYAML method of HTTPClientConfig is not being called because it's not a pointer.
	// We cannot make it a pointer as the parser panics for inlined pointer structs.
	// Thus we just do its validation here.
	if err := c.HTTPClientConfig.Validate(); err != nil {
		return err
	}

	return validateAuthConfigs(c)
}

// validateAuthConfigs validates that at most one of basic_auth, authorization, oauth2, sigv4, azuread or google_iam must be configured.
func validateAuthConfigs(c *RemoteWriteConfig) error {
	var authConfigured []string
	if c.HTTPClientConfig.BasicAuth != nil {
		authConfigured = append(authConfigured, "basic_auth")
	}
	if c.HTTPClientConfig.Authorization != nil {
		authConfigured = append(authConfigured, "authorization")
	}
	if c.HTTPClientConfig.OAuth2 != nil {
		authConfigured = append(authConfigured, "oauth2")
	}
	if c.SigV4Config != nil {
		authConfigured = append(authConfigured, "sigv4")
	}
	if c.AzureADConfig != nil {
		authConfigured = append(authConfigured, "azuread")
	}
	if c.GoogleIAMConfig != nil {
		authConfigured = append(authConfigured, "google_iam")
	}
	if len(authConfigured) > 1 {
		return fmt.Errorf("at most one of basic_auth, authorization, oauth2, sigv4, azuread or google_iam must be configured. Currently configured: %v", authConfigured)
	}
	return nil
}

func validateHeadersForTracing(headers map[string]string) error {
	for header := range headers {
		if strings.ToLower(header) == "authorization" {
			return errors.New("custom authorization header configuration is not yet supported")
		}
		if _, ok := reservedHeaders[strings.ToLower(header)]; ok {
			return fmt.Errorf("%s is a reserved header. It must not be changed", header)
		}
	}
	return nil
}

func validateHeaders(headers map[string]string) error {
	for header := range headers {
		if strings.ToLower(header) == "authorization" {
			return errors.New("authorization header must be changed via the basic_auth, authorization, oauth2, sigv4, azuread or google_iam parameter")
		}
		if _, ok := reservedHeaders[strings.ToLower(header)]; ok {
			return fmt.Errorf("%s is a reserved header. It must not be changed", header)
		}
	}
	return nil
}

// QueueConfig is the configuration for the queue used to write to remote
// storage.
type QueueConfig struct {
	// Number of samples to buffer per shard before we block. Defaults to
	// MaxSamplesPerSend.
	Capacity int `yaml:"capacity,omitempty"`

	// Max number of shards, i.e. amount of concurrency.
	MaxShards int `yaml:"max_shards,omitempty"`

	// Min number of shards, i.e. amount of concurrency.
	MinShards int `yaml:"min_shards,omitempty"`

	// Maximum number of samples per send.
	MaxSamplesPerSend int `yaml:"max_samples_per_send,omitempty"`

	// Maximum time sample will wait in buffer.
	BatchSendDeadline model.Duration `yaml:"batch_send_deadline,omitempty"`

	// On recoverable errors, backoff exponentially.
	MinBackoff       model.Duration `yaml:"min_backoff,omitempty"`
	MaxBackoff       model.Duration `yaml:"max_backoff,omitempty"`
	RetryOnRateLimit bool           `yaml:"retry_on_http_429,omitempty"`

	// Samples older than the limit will be dropped.
	SampleAgeLimit model.Duration `yaml:"sample_age_limit,omitempty"`
}

// MetadataConfig is the configuration for sending metadata to remote
// storage.
type MetadataConfig struct {
	// Send controls whether we send metric metadata to remote storage.
	Send bool `yaml:"send"`
	// SendInterval controls how frequently we send metric metadata.
	SendInterval model.Duration `yaml:"send_interval"`
	// Maximum number of samples per send.
	MaxSamplesPerSend int `yaml:"max_samples_per_send,omitempty"`
}

const (
	// DefaultChunkedReadLimit is the default value for the maximum size of the protobuf frame client allows.
	// 50MB is the default. This is equivalent to ~100k full XOR chunks and average labelset.
	DefaultChunkedReadLimit = 5e+7
)

// RemoteReadConfig is the configuration for reading from remote storage.
type RemoteReadConfig struct {
	URL              *config.URL       `yaml:"url"`
	RemoteTimeout    model.Duration    `yaml:"remote_timeout,omitempty"`
	ChunkedReadLimit uint64            `yaml:"chunked_read_limit,omitempty"`
	Headers          map[string]string `yaml:"headers,omitempty"`
	ReadRecent       bool              `yaml:"read_recent,omitempty"`
	Name             string            `yaml:"name,omitempty"`

	// We cannot do proper Go type embedding below as the parser will then parse
	// values arbitrarily into the overflow maps of further-down types.
	HTTPClientConfig config.HTTPClientConfig `yaml:",inline"`

	// RequiredMatchers is an optional list of equality matchers which have to
	// be present in a selector to query the remote read endpoint.
	RequiredMatchers model.LabelSet `yaml:"required_matchers,omitempty"`

	// Whether to use the external labels as selectors for the remote read endpoint.
	FilterExternalLabels bool `yaml:"filter_external_labels,omitempty"`
}

// SetDirectory joins any relative file paths with dir.
func (c *RemoteReadConfig) SetDirectory(dir string) {
	c.HTTPClientConfig.SetDirectory(dir)
}

// UnmarshalYAML implements the yaml.Unmarshaler interface.
func (c *RemoteReadConfig) UnmarshalYAML(unmarshal func(interface{}) error) error {
	*c = DefaultRemoteReadConfig
	type plain RemoteReadConfig
	if err := unmarshal((*plain)(c)); err != nil {
		return err
	}
	if c.URL == nil {
		return errors.New("url for remote_read is empty")
	}
	if err := validateHeaders(c.Headers); err != nil {
		return err
	}
	// The UnmarshalYAML method of HTTPClientConfig is not being called because it's not a pointer.
	// We cannot make it a pointer as the parser panics for inlined pointer structs.
	// Thus we just do its validation here.
	return c.HTTPClientConfig.Validate()
}

func filePath(filename string) string {
	absPath, err := filepath.Abs(filename)
	if err != nil {
		return filename
	}
	return absPath
}

func fileErr(filename string, err error) error {
	return fmt.Errorf("%q: %w", filePath(filename), err)
}

func getGoGCEnv() int {
	goGCEnv := os.Getenv("GOGC")
	// If the GOGC env var is set, use the same logic as upstream Go.
	if goGCEnv != "" {
		// Special case for GOGC=off.
		if strings.ToLower(goGCEnv) == "off" {
			return -1
		}
		i, err := strconv.Atoi(goGCEnv)
		if err == nil {
			return i
		}
	}
	return DefaultRuntimeConfig.GoGC
}

// OTLPConfig is the configuration for writing to the OTLP endpoint.
type OTLPConfig struct {
	PromoteResourceAttributes []string `yaml:"promote_resource_attributes,omitempty"`
}

// UnmarshalYAML implements the yaml.Unmarshaler interface.
func (c *OTLPConfig) UnmarshalYAML(unmarshal func(interface{}) error) error {
	*c = DefaultOTLPConfig
	type plain OTLPConfig
	if err := unmarshal((*plain)(c)); err != nil {
		return err
	}

	seen := map[string]struct{}{}
	var err error
	for i, attr := range c.PromoteResourceAttributes {
		attr = strings.TrimSpace(attr)
		if attr == "" {
			err = errors.Join(err, fmt.Errorf("empty promoted OTel resource attribute"))
			continue
		}
		if _, exists := seen[attr]; exists {
			err = errors.Join(err, fmt.Errorf("duplicated promoted OTel resource attribute %q", attr))
			continue
		}

		seen[attr] = struct{}{}
		c.PromoteResourceAttributes[i] = attr
	}
	return err
}<|MERGE_RESOLUTION|>--- conflicted
+++ resolved
@@ -653,15 +653,10 @@
 	// Supported values (case sensitive): PrometheusProto, OpenMetricsText0.0.1,
 	// OpenMetricsText1.0.0, PrometheusText1.0.0, PrometheusText0.0.4.
 	ScrapeFallbackProtocol ScrapeProtocol `yaml:"fallback_scrape_protocol,omitempty"`
-	// Whether to scrape a classic histogram that is also exposed as a native histogram.
-	ScrapeClassicHistograms bool `yaml:"scrape_classic_histograms,omitempty"`
-<<<<<<< HEAD
+	// Whether to scrape a classic histogram, even if it is also exposed as a native histogram.
+	AlwaysScrapeClassicHistograms bool `yaml:"always_scrape_classic_histograms,omitempty"`
 	// Whether to convert all scraped classic histograms into a native histogram with custom buckets.
 	ConvertClassicHistograms bool `yaml:"convert_classic_histograms,omitempty"`
-=======
-	// Whether to scrape a classic histogram, even if it is also exposed as a native histogram.
-	AlwaysScrapeClassicHistograms bool `yaml:"always_scrape_classic_histograms,omitempty"`
->>>>>>> 6b36a559
 	// File to which scrape failures are logged.
 	ScrapeFailureLogFile string `yaml:"scrape_failure_log_file,omitempty"`
 	// The HTTP resource path on which to fetch metrics from targets.
