--- conflicted
+++ resolved
@@ -472,19 +472,11 @@
 
 const pathLabel = "__alerts_path__"
 
-<<<<<<< HEAD
-func (a alertmanagerLabels) url() string {
-	u := &url.URL{
+func (a alertmanagerLabels) url() *url.URL {
+	return &url.URL{
 		Scheme: a.Get(model.SchemeLabel),
 		Host:   a.Get(model.AddressLabel),
 		Path:   a.Get(pathLabel),
-=======
-func (a alertmanagerLabels) url() *url.URL {
-	return &url.URL{
-		Scheme: string(a[model.SchemeLabel]),
-		Host:   string(a[model.AddressLabel]),
-		Path:   string(a[pathLabel]),
->>>>>>> fe11c593
 	}
 }
 
