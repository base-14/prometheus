// Copyright 2013 The Prometheus Authors
// Licensed under the Apache License, Version 2.0 (the "License");
// you may not use this file except in compliance with the License.
// You may obtain a copy of the License at
//
// http://www.apache.org/licenses/LICENSE-2.0
//
// Unless required by applicable law or agreed to in writing, software
// distributed under the License is distributed on an "AS IS" BASIS,
// WITHOUT WARRANTIES OR CONDITIONS OF ANY KIND, either express or implied.
// See the License for the specific language governing permissions and
// limitations under the License.

package rules

import (
	"fmt"
	"net/url"
	"sync"
	"time"

	"golang.org/x/net/context"

	html_template "html/template"

	"github.com/prometheus/common/log"
	"github.com/prometheus/common/model"

	"github.com/prometheus/prometheus/pkg/labels"
	"github.com/prometheus/prometheus/pkg/timestamp"
	"github.com/prometheus/prometheus/promql"
	"github.com/prometheus/prometheus/template"
	"github.com/prometheus/prometheus/util/strutil"
)

const (
	// AlertMetricName is the metric name for synthetic alert timeseries.
	alertMetricName = "ALERTS"

	// AlertNameLabel is the label name indicating the name of an alert.
	alertNameLabel = "alertname"
	// AlertStateLabel is the label name indicating the state of an alert.
	alertStateLabel = "alertstate"
)

// AlertState denotes the state of an active alert.
type AlertState int

const (
	// StateInactive is the state of an alert that is neither firing nor pending.
	StateInactive AlertState = iota
	// StatePending is the state of an alert that has been active for less than
	// the configured threshold duration.
	StatePending
	// StateFiring is the state of an alert that has been active for longer than
	// the configured threshold duration.
	StateFiring
)

func (s AlertState) String() string {
	switch s {
	case StateInactive:
		return "inactive"
	case StatePending:
		return "pending"
	case StateFiring:
		return "firing"
	}
	panic(fmt.Errorf("unknown alert state: %v", s.String()))
}

// Alert is the user-level representation of a single instance of an alerting rule.
type Alert struct {
	State AlertState

	Labels      labels.Labels
	Annotations labels.Labels

	// The value at the last evaluation of the alerting expression.
	Value float64
	// The interval during which the condition of this alert held true.
	// ResolvedAt will be 0 to indicate a still active alert.
	ActiveAt, ResolvedAt time.Time
}

// An AlertingRule generates alerts from its vector expression.
type AlertingRule struct {
	// The name of the alert.
	name string
	// The vector expression from which to generate alerts.
	vector promql.Expr
	// The duration for which a labelset needs to persist in the expression
	// output vector before an alert transitions from Pending to Firing state.
	holdDuration time.Duration
	// Extra labels to attach to the resulting alert sample vectors.
	labels labels.Labels
	// Non-identifying key/value pairs.
	annotations labels.Labels

	// Protects the below.
	mtx sync.Mutex
	// A map of alerts which are currently active (Pending or Firing), keyed by
	// the fingerprint of the labelset they correspond to.
	active map[uint64]*Alert
}

// NewAlertingRule constructs a new AlertingRule.
func NewAlertingRule(name string, vec promql.Expr, hold time.Duration, lbls, anns labels.Labels) *AlertingRule {
	return &AlertingRule{
		name:         name,
		vector:       vec,
		holdDuration: hold,
		labels:       lbls,
		annotations:  anns,
		active:       map[uint64]*Alert{},
	}
}

// Name returns the name of the alert.
func (r *AlertingRule) Name() string {
	return r.name
}

func (r *AlertingRule) equal(o *AlertingRule) bool {
	return r.name == o.name && labels.Equal(r.labels, o.labels)
}

func (r *AlertingRule) sample(alert *Alert, ts time.Time, set bool) promql.Sample {
	lb := labels.NewBuilder(r.labels)

	for _, l := range alert.Labels {
		lb.Set(l.Name, l.Value)
	}

	lb.Set(labels.MetricName, alertMetricName)
	lb.Set(labels.AlertName, r.name)
	lb.Set(alertStateLabel, alert.State.String())

	s := promql.Sample{
		Metric: lb.Labels(),
		Point:  promql.Point{T: timestamp.FromTime(ts), V: 0},
	}
	if set {
		s.V = 1
	}
	return s
}

// resolvedRetention is the duration for which a resolved alert instance
// is kept in memory state and consequentally repeatedly sent to the AlertManager.
const resolvedRetention = 15 * time.Minute

// Eval evaluates the rule expression and then creates pending alerts and fires
// or removes previously pending alerts accordingly.
<<<<<<< HEAD
func (r *AlertingRule) Eval(ctx context.Context, ts time.Time, engine *promql.Engine, externalURLPath string) (promql.Vector, error) {
=======
func (r *AlertingRule) Eval(ctx context.Context, ts model.Time, engine *promql.Engine, externalURL *url.URL) (model.Vector, error) {
>>>>>>> 713fef29
	query, err := engine.NewInstantQuery(r.vector.String(), ts)
	if err != nil {
		return nil, err
	}
	res, err := query.Exec(ctx).Vector()
	if err != nil {
		return nil, err
	}

	r.mtx.Lock()
	defer r.mtx.Unlock()

	// Create pending alerts for any new vector elements in the alert expression
	// or update the expression value for existing elements.
	resultFPs := map[uint64]struct{}{}

	for _, smpl := range res {
		// Provide the alert information to the template.
		l := make(map[string]string, len(smpl.Metric))
		for _, lbl := range smpl.Metric {
			l[lbl.Name] = lbl.Value
		}

		tmplData := struct {
			Labels map[string]string
			Value  float64
		}{
			Labels: l,
			Value:  smpl.V,
		}
		// Inject some convenience variables that are easier to remember for users
		// who are not used to Go's templating system.
		defs := "{{$labels := .Labels}}{{$value := .Value}}"

		expand := func(text string) string {
			tmpl := template.NewTemplateExpander(
				ctx,
				defs+string(text),
				"__alert_"+r.Name(),
				tmplData,
				model.Time(timestamp.FromTime(ts)),
				engine,
				externalURL,
			)
			result, err := tmpl.Expand()
			if err != nil {
				result = fmt.Sprintf("<error expanding template: %s>", err)
				log.Warnf("Error expanding alert template %v with data '%v': %s", r.Name(), tmplData, err)
			}
			return result
		}

		lb := labels.NewBuilder(smpl.Metric).Del(labels.MetricName)

		for _, l := range r.labels {
			lb.Set(l.Name, expand(l.Value))
		}
		lb.Set(labels.AlertName, r.Name())

		annotations := make(labels.Labels, 0, len(r.annotations))
		for _, a := range r.annotations {
			annotations = append(annotations, labels.Label{Name: a.Name, Value: expand(a.Value)})
		}

		h := smpl.Metric.Hash()
		resultFPs[h] = struct{}{}

		// Check whether we already have alerting state for the identifying label set.
		// Update the last value and annotations if so, create a new alert entry otherwise.
		if alert, ok := r.active[h]; ok && alert.State != StateInactive {
			alert.Value = smpl.V
			alert.Annotations = annotations
			continue
		}

		r.active[h] = &Alert{
			Labels:      lb.Labels(),
			Annotations: annotations,
			ActiveAt:    ts,
			State:       StatePending,
			Value:       smpl.V,
		}
	}

	var vec promql.Vector
	// Check if any pending alerts should be removed or fire now. Write out alert timeseries.
	for fp, a := range r.active {
		if _, ok := resultFPs[fp]; !ok {
			if a.State != StateInactive {
				vec = append(vec, r.sample(a, ts, false))
			}
			// If the alert was previously firing, keep it around for a given
			// retention time so it is reported as resolved to the AlertManager.
			if a.State == StatePending || (!a.ResolvedAt.IsZero() && ts.Sub(a.ResolvedAt) > resolvedRetention) {
				delete(r.active, fp)
			}
			if a.State != StateInactive {
				a.State = StateInactive
				a.ResolvedAt = ts
			}
			continue
		}

		if a.State == StatePending && ts.Sub(a.ActiveAt) >= r.holdDuration {
			vec = append(vec, r.sample(a, ts, false))
			a.State = StateFiring
		}

		vec = append(vec, r.sample(a, ts, true))
	}

	return vec, nil
}

// State returns the maximum state of alert instances for this rule.
// StateFiring > StatePending > StateInactive
func (r *AlertingRule) State() AlertState {
	r.mtx.Lock()
	defer r.mtx.Unlock()

	maxState := StateInactive
	for _, a := range r.active {
		if a.State > maxState {
			maxState = a.State
		}
	}
	return maxState
}

// ActiveAlerts returns a slice of active alerts.
func (r *AlertingRule) ActiveAlerts() []*Alert {
	var res []*Alert
	for _, a := range r.currentAlerts() {
		if a.ResolvedAt.IsZero() {
			res = append(res, a)
		}
	}
	return res
}

// currentAlerts returns all instances of alerts for this rule. This may include
// inactive alerts that were previously firing.
func (r *AlertingRule) currentAlerts() []*Alert {
	r.mtx.Lock()
	defer r.mtx.Unlock()

	alerts := make([]*Alert, 0, len(r.active))

	for _, a := range r.active {
		anew := *a
		alerts = append(alerts, &anew)
	}
	return alerts
}

func (r *AlertingRule) String() string {
	s := fmt.Sprintf("ALERT %s", r.name)
	s += fmt.Sprintf("\n\tIF %s", r.vector)
	if r.holdDuration > 0 {
		s += fmt.Sprintf("\n\tFOR %s", model.Duration(r.holdDuration))
	}
	if len(r.labels) > 0 {
		s += fmt.Sprintf("\n\tLABELS %s", r.labels)
	}
	if len(r.annotations) > 0 {
		s += fmt.Sprintf("\n\tANNOTATIONS %s", r.annotations)
	}
	return s
}

// HTMLSnippet returns an HTML snippet representing this alerting rule. The
// resulting snippet is expected to be presented in a <pre> element, so that
// line breaks and other returned whitespace is respected.
func (r *AlertingRule) HTMLSnippet(pathPrefix string) html_template.HTML {
	alertMetric := model.Metric{
		model.MetricNameLabel: alertMetricName,
		alertNameLabel:        model.LabelValue(r.name),
	}
	s := fmt.Sprintf("ALERT <a href=%q>%s</a>", pathPrefix+strutil.GraphLinkForExpression(alertMetric.String()), r.name)
	s += fmt.Sprintf("\n  IF <a href=%q>%s</a>", pathPrefix+strutil.GraphLinkForExpression(r.vector.String()), html_template.HTMLEscapeString(r.vector.String()))
	if r.holdDuration > 0 {
		s += fmt.Sprintf("\n  FOR %s", model.Duration(r.holdDuration))
	}
	if len(r.labels) > 0 {
		s += fmt.Sprintf("\n  LABELS %s", html_template.HTMLEscapeString(r.labels.String()))
	}
	if len(r.annotations) > 0 {
		s += fmt.Sprintf("\n  ANNOTATIONS %s", html_template.HTMLEscapeString(r.annotations.String()))
	}
	return html_template.HTML(s)
}<|MERGE_RESOLUTION|>--- conflicted
+++ resolved
@@ -152,11 +152,7 @@
 
 // Eval evaluates the rule expression and then creates pending alerts and fires
 // or removes previously pending alerts accordingly.
-<<<<<<< HEAD
-func (r *AlertingRule) Eval(ctx context.Context, ts time.Time, engine *promql.Engine, externalURLPath string) (promql.Vector, error) {
-=======
-func (r *AlertingRule) Eval(ctx context.Context, ts model.Time, engine *promql.Engine, externalURL *url.URL) (model.Vector, error) {
->>>>>>> 713fef29
+func (r *AlertingRule) Eval(ctx context.Context, ts time.Time, engine *promql.Engine, externalURL *url.URL) (promql.Vector, error) {
 	query, err := engine.NewInstantQuery(r.vector.String(), ts)
 	if err != nil {
 		return nil, err
