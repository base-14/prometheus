--- conflicted
+++ resolved
@@ -1,10 +1,6 @@
 {
   "name": "@prometheus-io/lezer-promql",
-<<<<<<< HEAD
-  "version": "0.39.2",
-=======
   "version": "0.40.1",
->>>>>>> b1566f76
   "description": "lezer-based PromQL grammar",
   "main": "index.cjs",
   "type": "module",
