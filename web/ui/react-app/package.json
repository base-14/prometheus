--- conflicted
+++ resolved
@@ -68,13 +68,9 @@
     "@testing-library/react-hooks": "^7.0.2",
     "@types/enzyme": "^3.10.18",
     "@types/flot": "0.0.36",
-<<<<<<< HEAD
-    "@types/jest": "^29.5.11",
-    "@types/jquery": "^3.5.29",
+    "@types/jest": "^29.5.12",
+    "@types/jquery": "^3.5.30",
     "@types/node": "^20.10.4",
-=======
-    "@types/jquery": "^3.5.30",
->>>>>>> 398f42de
     "@types/react": "^17.0.71",
     "@types/react-copy-to-clipboard": "^5.0.7",
     "@types/react-dom": "^17.0.25",
@@ -90,14 +86,10 @@
     "jest-canvas-mock": "^2.5.2",
     "jest-fetch-mock": "^3.0.3",
     "mutationobserver-shim": "^0.3.7",
-<<<<<<< HEAD
     "prettier": "^2.8.8",
     "react-scripts": "^5.0.1",
-    "sinon": "^14.0.2",
-    "ts-jest": "^29.1.1"
-=======
-    "sinon": "^18.0.0"
->>>>>>> 398f42de
+    "sinon": "^18.0.0",
+    "ts-jest": "^29.2.2"
   },
   "jest": {
     "snapshotSerializers": [
