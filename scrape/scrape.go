// Copyright 2016 The Prometheus Authors
// Licensed under the Apache License, Version 2.0 (the "License");
// you may not use this file except in compliance with the License.
// You may obtain a copy of the License at
//
// http://www.apache.org/licenses/LICENSE-2.0
//
// Unless required by applicable law or agreed to in writing, software
// distributed under the License is distributed on an "AS IS" BASIS,
// WITHOUT WARRANTIES OR CONDITIONS OF ANY KIND, either express or implied.
// See the License for the specific language governing permissions and
// limitations under the License.

package scrape

import (
	"bufio"
	"bytes"
	"compress/gzip"
	"context"
	"fmt"
	"io"
	"io/ioutil"
	"math"
	"net/http"
	"reflect"
	"sync"
	"time"
	"unsafe"

	"github.com/go-kit/kit/log"
	"github.com/go-kit/kit/log/level"
	"github.com/pkg/errors"
	"github.com/prometheus/client_golang/prometheus"
	config_util "github.com/prometheus/common/config"
	"github.com/prometheus/common/model"
	"github.com/prometheus/common/version"

	"github.com/prometheus/prometheus/config"
	"github.com/prometheus/prometheus/discovery/targetgroup"
	"github.com/prometheus/prometheus/pkg/labels"
	"github.com/prometheus/prometheus/pkg/pool"
	"github.com/prometheus/prometheus/pkg/relabel"
	"github.com/prometheus/prometheus/pkg/textparse"
	"github.com/prometheus/prometheus/pkg/timestamp"
	"github.com/prometheus/prometheus/pkg/value"
	"github.com/prometheus/prometheus/storage"
)

var errNameLabelMandatory = fmt.Errorf("missing metric name (%s label)", labels.MetricName)

var (
	targetIntervalLength = prometheus.NewSummaryVec(
		prometheus.SummaryOpts{
			Name:       "prometheus_target_interval_length_seconds",
			Help:       "Actual intervals between scrapes.",
			Objectives: map[float64]float64{0.01: 0.001, 0.05: 0.005, 0.5: 0.05, 0.90: 0.01, 0.99: 0.001},
		},
		[]string{"interval"},
	)
	targetReloadIntervalLength = prometheus.NewSummaryVec(
		prometheus.SummaryOpts{
			Name:       "prometheus_target_reload_length_seconds",
			Help:       "Actual interval to reload the scrape pool with a given configuration.",
			Objectives: map[float64]float64{0.01: 0.001, 0.05: 0.005, 0.5: 0.05, 0.90: 0.01, 0.99: 0.001},
		},
		[]string{"interval"},
	)
	targetScrapePools = prometheus.NewCounter(
		prometheus.CounterOpts{
			Name: "prometheus_target_scrape_pools_total",
			Help: "Total number of scrape pool creation attempts.",
		},
	)
	targetScrapePoolsFailed = prometheus.NewCounter(
		prometheus.CounterOpts{
			Name: "prometheus_target_scrape_pools_failed_total",
			Help: "Total number of scrape pool creations that failed.",
		},
	)
	targetScrapePoolReloads = prometheus.NewCounter(
		prometheus.CounterOpts{
			Name: "prometheus_target_scrape_pool_reloads_total",
			Help: "Total number of scrape pool reloads.",
		},
	)
	targetScrapePoolReloadsFailed = prometheus.NewCounter(
		prometheus.CounterOpts{
			Name: "prometheus_target_scrape_pool_reloads_failed_total",
			Help: "Total number of failed scrape pool reloads.",
		},
	)
	targetScrapePoolExceededTargetLimit = prometheus.NewCounter(
		prometheus.CounterOpts{
			Name: "prometheus_target_scrape_pool_exceeded_target_limit_total",
			Help: "Total number of times scrape pools hit the target limit, during sync or config reload.",
		},
	)
	targetScrapePoolTargetLimit = prometheus.NewGaugeVec(
		prometheus.GaugeOpts{
			Name: "prometheus_target_scrape_pool_target_limit",
			Help: "Maximum number of targets allowed in this scrape pool.",
		},
		[]string{"scrape_job"},
	)
	targetScrapePoolTargetsAdded = prometheus.NewGaugeVec(
		prometheus.GaugeOpts{
			Name: "prometheus_target_scrape_pool_targets",
			Help: "Current number of targets in this scrape pool.",
		},
		[]string{"scrape_job"},
	)
	targetSyncIntervalLength = prometheus.NewSummaryVec(
		prometheus.SummaryOpts{
			Name:       "prometheus_target_sync_length_seconds",
			Help:       "Actual interval to sync the scrape pool.",
			Objectives: map[float64]float64{0.01: 0.001, 0.05: 0.005, 0.5: 0.05, 0.90: 0.01, 0.99: 0.001},
		},
		[]string{"scrape_job"},
	)
	targetScrapePoolSyncsCounter = prometheus.NewCounterVec(
		prometheus.CounterOpts{
			Name: "prometheus_target_scrape_pool_sync_total",
			Help: "Total number of syncs that were executed on a scrape pool.",
		},
		[]string{"scrape_job"},
	)
	targetScrapeSampleLimit = prometheus.NewCounter(
		prometheus.CounterOpts{
			Name: "prometheus_target_scrapes_exceeded_sample_limit_total",
			Help: "Total number of scrapes that hit the sample limit and were rejected.",
		},
	)
	targetScrapeSampleDuplicate = prometheus.NewCounter(
		prometheus.CounterOpts{
			Name: "prometheus_target_scrapes_sample_duplicate_timestamp_total",
			Help: "Total number of samples rejected due to duplicate timestamps but different values",
		},
	)
	targetScrapeSampleOutOfOrder = prometheus.NewCounter(
		prometheus.CounterOpts{
			Name: "prometheus_target_scrapes_sample_out_of_order_total",
			Help: "Total number of samples rejected due to not being out of the expected order",
		},
	)
	targetScrapeSampleOutOfBounds = prometheus.NewCounter(
		prometheus.CounterOpts{
			Name: "prometheus_target_scrapes_sample_out_of_bounds_total",
			Help: "Total number of samples rejected due to timestamp falling outside of the time bounds",
		},
	)
	targetScrapeCacheFlushForced = prometheus.NewCounter(
		prometheus.CounterOpts{
			Name: "prometheus_target_scrapes_cache_flush_forced_total",
			Help: "How many times a scrape cache was flushed due to getting big while scrapes are failing.",
		},
	)
)

func init() {
	prometheus.MustRegister(
		targetIntervalLength,
		targetReloadIntervalLength,
		targetScrapePools,
		targetScrapePoolsFailed,
		targetScrapePoolReloads,
		targetScrapePoolReloadsFailed,
		targetSyncIntervalLength,
		targetScrapePoolSyncsCounter,
		targetScrapeSampleLimit,
		targetScrapeSampleDuplicate,
		targetScrapeSampleOutOfOrder,
		targetScrapeSampleOutOfBounds,
		targetScrapePoolExceededTargetLimit,
		targetScrapePoolTargetLimit,
		targetScrapePoolTargetsAdded,
		targetScrapeCacheFlushForced,
		targetMetadataCache,
	)
}

// scrapePool manages scrapes for sets of targets.
type scrapePool struct {
	appendable storage.Appendable
	logger     log.Logger

	mtx    sync.Mutex
	config *config.ScrapeConfig
	client *http.Client
	// Targets and loops must always be synchronized to have the same
	// set of hashes.
	activeTargets  map[uint64]*Target
	droppedTargets []*Target
	loops          map[uint64]loop
	cancel         context.CancelFunc
	targetLimitHit bool // Internal state to speed up the target_limit checks.

	// Constructor for new scrape loops. This is settable for testing convenience.
	newLoop func(scrapeLoopOptions) loop
}

type scrapeLoopOptions struct {
	target          *Target
	scraper         scraper
	limit           int
	honorLabels     bool
	honorTimestamps bool
	mrc             []*relabel.Config
	cache           *scrapeCache
}

const maxAheadTime = 10 * time.Minute

type labelsMutator func(labels.Labels) labels.Labels

func newScrapePool(cfg *config.ScrapeConfig, app storage.Appendable, jitterSeed uint64, logger log.Logger) (*scrapePool, error) {
	targetScrapePools.Inc()
	if logger == nil {
		logger = log.NewNopLogger()
	}

	client, err := config_util.NewClientFromConfig(cfg.HTTPClientConfig, cfg.JobName, false)
	if err != nil {
		targetScrapePoolsFailed.Inc()
		return nil, errors.Wrap(err, "error creating HTTP client")
	}

	buffers := pool.New(1e3, 100e6, 3, func(sz int) interface{} { return make([]byte, 0, sz) })

	ctx, cancel := context.WithCancel(context.Background())
	sp := &scrapePool{
		cancel:        cancel,
		appendable:    app,
		config:        cfg,
		client:        client,
		activeTargets: map[uint64]*Target{},
		loops:         map[uint64]loop{},
		logger:        logger,
	}
	sp.newLoop = func(opts scrapeLoopOptions) loop {
		// Update the targets retrieval function for metadata to a new scrape cache.
		cache := opts.cache
		if cache == nil {
			cache = newScrapeCache()
		}
		opts.target.SetMetadataStore(cache)

		return newScrapeLoop(
			ctx,
			opts.scraper,
			log.With(logger, "target", opts.target),
			buffers,
			func(l labels.Labels) labels.Labels {
				return mutateSampleLabels(l, opts.target, opts.honorLabels, opts.mrc)
			},
			func(l labels.Labels) labels.Labels { return mutateReportSampleLabels(l, opts.target) },
			func(ctx context.Context) storage.Appender { return appender(app.Appender(ctx), opts.limit) },
			cache,
			jitterSeed,
			opts.honorTimestamps,
		)
	}

	return sp, nil
}

func (sp *scrapePool) ActiveTargets() []*Target {
	sp.mtx.Lock()
	defer sp.mtx.Unlock()

	var tActive []*Target
	for _, t := range sp.activeTargets {
		tActive = append(tActive, t)
	}
	return tActive
}

func (sp *scrapePool) DroppedTargets() []*Target {
	sp.mtx.Lock()
	defer sp.mtx.Unlock()
	return sp.droppedTargets
}

// stop terminates all scrape loops and returns after they all terminated.
func (sp *scrapePool) stop() {
	sp.cancel()
	var wg sync.WaitGroup

	sp.mtx.Lock()
	defer sp.mtx.Unlock()

	for fp, l := range sp.loops {
		wg.Add(1)

		go func(l loop) {
			l.stop()
			wg.Done()
		}(l)

		delete(sp.loops, fp)
		delete(sp.activeTargets, fp)
	}
	wg.Wait()
	sp.client.CloseIdleConnections()

	if sp.config != nil {
		targetScrapePoolSyncsCounter.DeleteLabelValues(sp.config.JobName)
		targetScrapePoolTargetLimit.DeleteLabelValues(sp.config.JobName)
		targetScrapePoolTargetsAdded.DeleteLabelValues(sp.config.JobName)
		targetSyncIntervalLength.DeleteLabelValues(sp.config.JobName)
	}
}

// reload the scrape pool with the given scrape configuration. The target state is preserved
// but all scrape loops are restarted with the new scrape configuration.
// This method returns after all scrape loops that were stopped have stopped scraping.
func (sp *scrapePool) reload(cfg *config.ScrapeConfig) error {
	targetScrapePoolReloads.Inc()
	start := time.Now()

	sp.mtx.Lock()
	defer sp.mtx.Unlock()

	client, err := config_util.NewClientFromConfig(cfg.HTTPClientConfig, cfg.JobName, false)
	if err != nil {
		targetScrapePoolReloadsFailed.Inc()
		return errors.Wrap(err, "error creating HTTP client")
	}

	reuseCache := reusableCache(sp.config, cfg)
	sp.config = cfg
	oldClient := sp.client
	sp.client = client

	targetScrapePoolTargetLimit.WithLabelValues(sp.config.JobName).Set(float64(sp.config.TargetLimit))

	var (
		wg              sync.WaitGroup
		interval        = time.Duration(sp.config.ScrapeInterval)
		timeout         = time.Duration(sp.config.ScrapeTimeout)
		limit           = int(sp.config.SampleLimit)
		honorLabels     = sp.config.HonorLabels
		honorTimestamps = sp.config.HonorTimestamps
		mrc             = sp.config.MetricRelabelConfigs
	)

	forcedErr := sp.refreshTargetLimitErr()
	for fp, oldLoop := range sp.loops {
		var cache *scrapeCache
		if oc := oldLoop.getCache(); reuseCache && oc != nil {
			oldLoop.disableEndOfRunStalenessMarkers()
			cache = oc
		} else {
			cache = newScrapeCache()
		}
		var (
			t       = sp.activeTargets[fp]
			s       = &targetScraper{Target: t, client: sp.client, timeout: timeout}
			newLoop = sp.newLoop(scrapeLoopOptions{
				target:          t,
				scraper:         s,
				limit:           limit,
				honorLabels:     honorLabels,
				honorTimestamps: honorTimestamps,
				mrc:             mrc,
				cache:           cache,
			})
		)
		wg.Add(1)

		go func(oldLoop, newLoop loop) {
			oldLoop.stop()
			wg.Done()

			newLoop.setForcedError(forcedErr)
			go newLoop.run(interval, timeout, nil)
		}(oldLoop, newLoop)

		sp.loops[fp] = newLoop
	}

	wg.Wait()
	oldClient.CloseIdleConnections()
	targetReloadIntervalLength.WithLabelValues(interval.String()).Observe(
		time.Since(start).Seconds(),
	)
	return nil
}

// Sync converts target groups into actual scrape targets and synchronizes
// the currently running scraper with the resulting set and returns all scraped and dropped targets.
func (sp *scrapePool) Sync(tgs []*targetgroup.Group) {
	sp.mtx.Lock()
	defer sp.mtx.Unlock()

	start := time.Now()

	var all []*Target
	sp.droppedTargets = []*Target{}
	for _, tg := range tgs {
		targets, err := targetsFromGroup(tg, sp.config)
		if err != nil {
			level.Error(sp.logger).Log("msg", "creating targets failed", "err", err)
			continue
		}
		for _, t := range targets {
			if t.Labels().Len() > 0 {
				all = append(all, t)
			} else if t.DiscoveredLabels().Len() > 0 {
				sp.droppedTargets = append(sp.droppedTargets, t)
			}
		}
	}
	sp.sync(all)

	targetSyncIntervalLength.WithLabelValues(sp.config.JobName).Observe(
		time.Since(start).Seconds(),
	)
	targetScrapePoolSyncsCounter.WithLabelValues(sp.config.JobName).Inc()
}

// sync takes a list of potentially duplicated targets, deduplicates them, starts
// scrape loops for new targets, and stops scrape loops for disappeared targets.
// It returns after all stopped scrape loops terminated.
func (sp *scrapePool) sync(targets []*Target) {
	// This function expects that you have acquired the sp.mtx lock.
	var (
		uniqueLoops     = make(map[uint64]loop)
		interval        = time.Duration(sp.config.ScrapeInterval)
		timeout         = time.Duration(sp.config.ScrapeTimeout)
		limit           = int(sp.config.SampleLimit)
		honorLabels     = sp.config.HonorLabels
		honorTimestamps = sp.config.HonorTimestamps
		mrc             = sp.config.MetricRelabelConfigs
	)

	for _, t := range targets {
		t := t
		hash := t.hash()

		if _, ok := sp.activeTargets[hash]; !ok {
			s := &targetScraper{Target: t, client: sp.client, timeout: timeout}
			l := sp.newLoop(scrapeLoopOptions{
				target:          t,
				scraper:         s,
				limit:           limit,
				honorLabels:     honorLabels,
				honorTimestamps: honorTimestamps,
				mrc:             mrc,
			})

			sp.activeTargets[hash] = t
			sp.loops[hash] = l

			uniqueLoops[hash] = l
		} else {
			// This might be a duplicated target.
			if _, ok := uniqueLoops[hash]; !ok {
				uniqueLoops[hash] = nil
			}
			// Need to keep the most updated labels information
			// for displaying it in the Service Discovery web page.
			sp.activeTargets[hash].SetDiscoveredLabels(t.DiscoveredLabels())
		}
	}

	var wg sync.WaitGroup

	// Stop and remove old targets and scraper loops.
	for hash := range sp.activeTargets {
		if _, ok := uniqueLoops[hash]; !ok {
			wg.Add(1)
			go func(l loop) {
				l.stop()
				wg.Done()
			}(sp.loops[hash])

			delete(sp.loops, hash)
			delete(sp.activeTargets, hash)
		}
	}

	targetScrapePoolTargetsAdded.WithLabelValues(sp.config.JobName).Set(float64(len(uniqueLoops)))
	forcedErr := sp.refreshTargetLimitErr()
	for _, l := range sp.loops {
		l.setForcedError(forcedErr)
	}
	for _, l := range uniqueLoops {
		if l != nil {
			go l.run(interval, timeout, nil)
		}
	}
	// Wait for all potentially stopped scrapers to terminate.
	// This covers the case of flapping targets. If the server is under high load, a new scraper
	// may be active and tries to insert. The old scraper that didn't terminate yet could still
	// be inserting a previous sample set.
	wg.Wait()
}

// refreshTargetLimitErr returns an error that can be passed to the scrape loops
// if the number of targets exceeds the configured limit.
func (sp *scrapePool) refreshTargetLimitErr() error {
	// This function expects that you have acquired the sp.mtx lock.
	if sp.config == nil || sp.config.TargetLimit == 0 && !sp.targetLimitHit {
		return nil
	}
	l := len(sp.activeTargets)
	if l <= int(sp.config.TargetLimit) && !sp.targetLimitHit {
		return nil
	}
	var err error
	sp.targetLimitHit = l > int(sp.config.TargetLimit)
	if sp.targetLimitHit {
		targetScrapePoolExceededTargetLimit.Inc()
		err = fmt.Errorf("target_limit exceeded (number of targets: %d, limit: %d)", l, sp.config.TargetLimit)
	}
	return err
}

func mutateSampleLabels(lset labels.Labels, target *Target, honor bool, rc []*relabel.Config) labels.Labels {
	lb := labels.NewBuilder(lset)

	if honor {
		for _, l := range target.Labels() {
			if !lset.Has(l.Name) {
				lb.Set(l.Name, l.Value)
			}
		}
	} else {
		for _, l := range target.Labels() {
			// existingValue will be empty if l.Name doesn't exist.
			existingValue := lset.Get(l.Name)
			if existingValue != "" {
				lb.Set(model.ExportedLabelPrefix+l.Name, existingValue)
			}
			// It is now safe to set the target label.
			lb.Set(l.Name, l.Value)
		}
	}

	res := lb.Labels()

	if len(rc) > 0 {
		res = relabel.Process(res, rc...)
	}

	return res
}

func mutateReportSampleLabels(lset labels.Labels, target *Target) labels.Labels {
	lb := labels.NewBuilder(lset)

	for _, l := range target.Labels() {
		lb.Set(model.ExportedLabelPrefix+l.Name, lset.Get(l.Name))
		lb.Set(l.Name, l.Value)
	}

	return lb.Labels()
}

// appender returns an appender for ingested samples from the target.
func appender(app storage.Appender, limit int) storage.Appender {
	app = &timeLimitAppender{
		Appender: app,
		maxTime:  timestamp.FromTime(time.Now().Add(maxAheadTime)),
	}

	// The limit is applied after metrics are potentially dropped via relabeling.
	if limit > 0 {
		app = &limitAppender{
			Appender: app,
			limit:    limit,
		}
	}
	return app
}

// A scraper retrieves samples and accepts a status report at the end.
type scraper interface {
	scrape(ctx context.Context, w io.Writer) (string, error)
	Report(start time.Time, dur time.Duration, err error)
	offset(interval time.Duration, jitterSeed uint64) time.Duration
}

// targetScraper implements the scraper interface for a target.
type targetScraper struct {
	*Target

	client  *http.Client
	req     *http.Request
	timeout time.Duration

	gzipr *gzip.Reader
	buf   *bufio.Reader
}

const acceptHeader = `application/openmetrics-text; version=0.0.1,text/plain;version=0.0.4;q=0.5,*/*;q=0.1`

var userAgentHeader = fmt.Sprintf("Prometheus/%s", version.Version)

func (s *targetScraper) scrape(ctx context.Context, w io.Writer) (string, error) {
	if s.req == nil {
		req, err := http.NewRequest("GET", s.URL().String(), nil)
		if err != nil {
			return "", err
		}
		req.Header.Add("Accept", acceptHeader)
		req.Header.Add("Accept-Encoding", "gzip")
		req.Header.Set("User-Agent", userAgentHeader)
		req.Header.Set("X-Prometheus-Scrape-Timeout-Seconds", fmt.Sprintf("%f", s.timeout.Seconds()))

		s.req = req
	}

	resp, err := s.client.Do(s.req.WithContext(ctx))
	if err != nil {
		return "", err
	}
	defer func() {
		io.Copy(ioutil.Discard, resp.Body)
		resp.Body.Close()
	}()

	if resp.StatusCode != http.StatusOK {
		return "", errors.Errorf("server returned HTTP status %s", resp.Status)
	}

	if resp.Header.Get("Content-Encoding") != "gzip" {
		_, err = io.Copy(w, resp.Body)
		if err != nil {
			return "", err
		}
		return resp.Header.Get("Content-Type"), nil
	}

	if s.gzipr == nil {
		s.buf = bufio.NewReader(resp.Body)
		s.gzipr, err = gzip.NewReader(s.buf)
		if err != nil {
			return "", err
		}
	} else {
		s.buf.Reset(resp.Body)
		if err = s.gzipr.Reset(s.buf); err != nil {
			return "", err
		}
	}

	_, err = io.Copy(w, s.gzipr)
	s.gzipr.Close()
	if err != nil {
		return "", err
	}
	return resp.Header.Get("Content-Type"), nil
}

// A loop can run and be stopped again. It must not be reused after it was stopped.
type loop interface {
	run(interval, timeout time.Duration, errc chan<- error)
	setForcedError(err error)
	stop()
	getCache() *scrapeCache
	disableEndOfRunStalenessMarkers()
}

type cacheEntry struct {
	ref      uint64
	lastIter uint64
	hash     uint64
	lset     labels.Labels
}

type scrapeLoop struct {
	scraper         scraper
	l               log.Logger
	cache           *scrapeCache
	lastScrapeSize  int
	buffers         *pool.Pool
	jitterSeed      uint64
	honorTimestamps bool
	forcedErr       error
	forcedErrMtx    sync.Mutex

	appender            func(ctx context.Context) storage.Appender
	sampleMutator       labelsMutator
	reportSampleMutator labelsMutator

	parentCtx context.Context
	ctx       context.Context
	cancel    func()
	stopped   chan struct{}

	disabledEndOfRunStalenessMarkers bool
}

// scrapeCache tracks mappings of exposed metric strings to label sets and
// storage references. Additionally, it tracks staleness of series between
// scrapes.
type scrapeCache struct {
	iter uint64 // Current scrape iteration.

	// How many series and metadata entries there were at the last success.
	successfulCount int

	// Parsed string to an entry with information about the actual label set
	// and its storage reference.
	series map[string]*cacheEntry

	// Cache of dropped metric strings and their iteration. The iteration must
	// be a pointer so we can update it without setting a new entry with an unsafe
	// string in addDropped().
	droppedSeries map[string]*uint64

	// seriesCur and seriesPrev store the labels of series that were seen
	// in the current and previous scrape.
	// We hold two maps and swap them out to save allocations.
	seriesCur  map[uint64]labels.Labels
	seriesPrev map[uint64]labels.Labels

	metaMtx  sync.Mutex
	metadata map[string]*metaEntry
}

// metaEntry holds meta information about a metric.
type metaEntry struct {
	lastIter uint64 // Last scrape iteration the entry was observed at.
	typ      textparse.MetricType
	help     string
	unit     string
}

func (m *metaEntry) size() int {
	// The attribute lastIter although part of the struct it is not metadata.
	return len(m.help) + len(m.unit) + len(m.typ)
}

func newScrapeCache() *scrapeCache {
	return &scrapeCache{
		series:        map[string]*cacheEntry{},
		droppedSeries: map[string]*uint64{},
		seriesCur:     map[uint64]labels.Labels{},
		seriesPrev:    map[uint64]labels.Labels{},
		metadata:      map[string]*metaEntry{},
	}
}

func (c *scrapeCache) iterDone(flushCache bool) {
	c.metaMtx.Lock()
	count := len(c.series) + len(c.droppedSeries) + len(c.metadata)
	c.metaMtx.Unlock()

	if flushCache {
		c.successfulCount = count
	} else if count > c.successfulCount*2+1000 {
		// If a target had varying labels in scrapes that ultimately failed,
		// the caches would grow indefinitely. Force a flush when this happens.
		// We use the heuristic that this is a doubling of the cache size
		// since the last scrape, and allow an additional 1000 in case
		// initial scrapes all fail.
		flushCache = true
		targetScrapeCacheFlushForced.Inc()
	}

	if flushCache {
		// All caches may grow over time through series churn
		// or multiple string representations of the same metric. Clean up entries
		// that haven't appeared in the last scrape.
		for s, e := range c.series {
			if c.iter != e.lastIter {
				delete(c.series, s)
			}
		}
		for s, iter := range c.droppedSeries {
			if c.iter != *iter {
				delete(c.droppedSeries, s)
			}
		}
		c.metaMtx.Lock()
		for m, e := range c.metadata {
			// Keep metadata around for 10 scrapes after its metric disappeared.
			if c.iter-e.lastIter > 10 {
				delete(c.metadata, m)
			}
		}
		c.metaMtx.Unlock()

		c.iter++
	}

	// Swap current and previous series.
	c.seriesPrev, c.seriesCur = c.seriesCur, c.seriesPrev

	// We have to delete every single key in the map.
	for k := range c.seriesCur {
		delete(c.seriesCur, k)
	}
}

func (c *scrapeCache) get(met string) (*cacheEntry, bool) {
	e, ok := c.series[met]
	if !ok {
		return nil, false
	}
	e.lastIter = c.iter
	return e, true
}

func (c *scrapeCache) addRef(met string, ref uint64, lset labels.Labels, hash uint64) {
	if ref == 0 {
		return
	}
	c.series[met] = &cacheEntry{ref: ref, lastIter: c.iter, lset: lset, hash: hash}
}

func (c *scrapeCache) addDropped(met string) {
	iter := c.iter
	c.droppedSeries[met] = &iter
}

func (c *scrapeCache) getDropped(met string) bool {
	iterp, ok := c.droppedSeries[met]
	if ok {
		*iterp = c.iter
	}
	return ok
}

func (c *scrapeCache) trackStaleness(hash uint64, lset labels.Labels) {
	c.seriesCur[hash] = lset
}

func (c *scrapeCache) forEachStale(f func(labels.Labels) bool) {
	for h, lset := range c.seriesPrev {
		if _, ok := c.seriesCur[h]; !ok {
			if !f(lset) {
				break
			}
		}
	}
}

func (c *scrapeCache) setType(metric []byte, t textparse.MetricType) {
	c.metaMtx.Lock()

	e, ok := c.metadata[yoloString(metric)]
	if !ok {
		e = &metaEntry{typ: textparse.MetricTypeUnknown}
		c.metadata[string(metric)] = e
	}
	e.typ = t
	e.lastIter = c.iter

	c.metaMtx.Unlock()
}

func (c *scrapeCache) setHelp(metric, help []byte) {
	c.metaMtx.Lock()

	e, ok := c.metadata[yoloString(metric)]
	if !ok {
		e = &metaEntry{typ: textparse.MetricTypeUnknown}
		c.metadata[string(metric)] = e
	}
	if e.help != yoloString(help) {
		e.help = string(help)
	}
	e.lastIter = c.iter

	c.metaMtx.Unlock()
}

func (c *scrapeCache) setUnit(metric, unit []byte) {
	c.metaMtx.Lock()

	e, ok := c.metadata[yoloString(metric)]
	if !ok {
		e = &metaEntry{typ: textparse.MetricTypeUnknown}
		c.metadata[string(metric)] = e
	}
	if e.unit != yoloString(unit) {
		e.unit = string(unit)
	}
	e.lastIter = c.iter

	c.metaMtx.Unlock()
}

func (c *scrapeCache) GetMetadata(metric string) (MetricMetadata, bool) {
	c.metaMtx.Lock()
	defer c.metaMtx.Unlock()

	m, ok := c.metadata[metric]
	if !ok {
		return MetricMetadata{}, false
	}
	return MetricMetadata{
		Metric: metric,
		Type:   m.typ,
		Help:   m.help,
		Unit:   m.unit,
	}, true
}

func (c *scrapeCache) ListMetadata() []MetricMetadata {
	c.metaMtx.Lock()
	defer c.metaMtx.Unlock()

	res := make([]MetricMetadata, 0, len(c.metadata))

	for m, e := range c.metadata {
		res = append(res, MetricMetadata{
			Metric: m,
			Type:   e.typ,
			Help:   e.help,
			Unit:   e.unit,
		})
	}
	return res
}

// MetadataSize returns the size of the metadata cache.
func (c *scrapeCache) SizeMetadata() (s int) {
	c.metaMtx.Lock()
	defer c.metaMtx.Unlock()
	for _, e := range c.metadata {
		s += e.size()
	}

	return s
}

// MetadataLen returns the number of metadata entries in the cache.
func (c *scrapeCache) LengthMetadata() int {
	c.metaMtx.Lock()
	defer c.metaMtx.Unlock()

	return len(c.metadata)
}

func newScrapeLoop(ctx context.Context,
	sc scraper,
	l log.Logger,
	buffers *pool.Pool,
	sampleMutator labelsMutator,
	reportSampleMutator labelsMutator,
	appender func(ctx context.Context) storage.Appender,
	cache *scrapeCache,
	jitterSeed uint64,
	honorTimestamps bool,
) *scrapeLoop {
	if l == nil {
		l = log.NewNopLogger()
	}
	if buffers == nil {
		buffers = pool.New(1e3, 1e6, 3, func(sz int) interface{} { return make([]byte, 0, sz) })
	}
	if cache == nil {
		cache = newScrapeCache()
	}
	sl := &scrapeLoop{
		scraper:             sc,
		buffers:             buffers,
		cache:               cache,
		appender:            appender,
		sampleMutator:       sampleMutator,
		reportSampleMutator: reportSampleMutator,
		stopped:             make(chan struct{}),
		jitterSeed:          jitterSeed,
		l:                   l,
		parentCtx:           ctx,
		honorTimestamps:     honorTimestamps,
	}
	sl.ctx, sl.cancel = context.WithCancel(ctx)

	return sl
}

func (sl *scrapeLoop) run(interval, timeout time.Duration, errc chan<- error) {
	select {
	case <-time.After(sl.scraper.offset(interval, sl.jitterSeed)):
		// Continue after a scraping offset.
	case <-sl.ctx.Done():
		close(sl.stopped)
		return
	}

	var last time.Time

	ticker := time.NewTicker(interval)
	defer ticker.Stop()

mainLoop:
	for {
		select {
		case <-sl.parentCtx.Done():
			close(sl.stopped)
			return
		case <-sl.ctx.Done():
			break mainLoop
		default:
		}

		last = sl.scrapeAndReport(interval, timeout, last, errc)

		select {
		case <-sl.parentCtx.Done():
			close(sl.stopped)
			return
		case <-sl.ctx.Done():
			break mainLoop
		case <-ticker.C:
		}
	}

	close(sl.stopped)

	if !sl.disabledEndOfRunStalenessMarkers {
		sl.endOfRunStaleness(last, ticker, interval)
	}
}

// scrapeAndReport performs a scrape and then appends the result to the storage
// together with reporting metrics, by using as few appenders as possible.
// In the happy scenario, a single appender is used.
func (sl *scrapeLoop) scrapeAndReport(interval, timeout time.Duration, last time.Time, errc chan<- error) time.Time {
	start := time.Now()

	// Only record after the first scrape.
	if !last.IsZero() {
		targetIntervalLength.WithLabelValues(interval.String()).Observe(
			time.Since(last).Seconds(),
		)
	}

	b := sl.buffers.Get(sl.lastScrapeSize).([]byte)
	buf := bytes.NewBuffer(b)

<<<<<<< HEAD
	contentType, scrapeErr := sl.scraper.scrape(scrapeCtx, buf)
	cancel()

	if scrapeErr == nil {
		b = buf.Bytes()
		// NOTE: There were issues with misbehaving clients in the past
		// that occasionally returned empty results. We don't want those
		// to falsely reset our buffer size.
		if len(b) > 0 {
			sl.lastScrapeSize = len(b)
		}
	} else {
		level.Debug(sl.l).Log("msg", "Scrape failed", "err", scrapeErr.Error())
		if errc != nil {
			errc <- scrapeErr
		}
	}

	app := sl.appender(scrapeCtx)
	var err error
=======
	app := sl.appender()
	var total, added, seriesAdded int
	var err, appErr, scrapeErr error
>>>>>>> 3c5ff279
	defer func() {
		if err != nil {
			app.Rollback()
			return
		}
		err = app.Commit()
		if err != nil {
			level.Error(sl.l).Log("msg", "Scrape commit failed", "err", err)
		}
	}()
<<<<<<< HEAD
	// A failed scrape is the same as an empty scrape,
	// we still call sl.append to trigger stale markers.
	total, added, seriesAdded, appErr := sl.append(app, b, contentType, start)
	if appErr != nil {
		app.Rollback()
		app = sl.appender(scrapeCtx)
		level.Debug(sl.l).Log("msg", "Append failed", "err", appErr)
		// The append failed, probably due to a parse error or sample limit.
		// Call sl.append again with an empty scrape to trigger stale markers.
=======
	if forcedErr := sl.getForcedError(); forcedErr != nil {
		appErr = forcedErr
		// Add stale markers.
>>>>>>> 3c5ff279
		if _, _, _, err := sl.append(app, []byte{}, "", start); err != nil {
			app.Rollback()
			app = sl.appender(scrapeCtx)
			level.Warn(sl.l).Log("msg", "Append failed", "err", err)
		}
		if errc != nil {
			errc <- forcedErr
		}
	} else {
		var contentType string
		scrapeCtx, cancel := context.WithTimeout(sl.ctx, timeout)
		contentType, scrapeErr = sl.scraper.scrape(scrapeCtx, buf)
		cancel()

		if scrapeErr == nil {
			b = buf.Bytes()
			// NOTE: There were issues with misbehaving clients in the past
			// that occasionally returned empty results. We don't want those
			// to falsely reset our buffer size.
			if len(b) > 0 {
				sl.lastScrapeSize = len(b)
			}
		} else {
			level.Debug(sl.l).Log("msg", "Scrape failed", "err", scrapeErr.Error())
			if errc != nil {
				errc <- scrapeErr
			}
		}

		// A failed scrape is the same as an empty scrape,
		// we still call sl.append to trigger stale markers.
		total, added, seriesAdded, appErr = sl.append(app, b, contentType, start)
		if appErr != nil {
			app.Rollback()
			app = sl.appender()
			level.Debug(sl.l).Log("msg", "Append failed", "err", appErr)
			// The append failed, probably due to a parse error or sample limit.
			// Call sl.append again with an empty scrape to trigger stale markers.
			if _, _, _, err := sl.append(app, []byte{}, "", start); err != nil {
				app.Rollback()
				app = sl.appender()
				level.Warn(sl.l).Log("msg", "Append failed", "err", err)
			}
		}
	}

	sl.buffers.Put(b)

	if scrapeErr == nil {
		scrapeErr = appErr
	}

	if err = sl.report(app, start, time.Since(start), total, added, seriesAdded, scrapeErr); err != nil {
		level.Warn(sl.l).Log("msg", "Appending scrape report failed", "err", err)
	}
	return start
}

func (sl *scrapeLoop) setForcedError(err error) {
	sl.forcedErrMtx.Lock()
	defer sl.forcedErrMtx.Unlock()
	sl.forcedErr = err
}

func (sl *scrapeLoop) getForcedError() error {
	sl.forcedErrMtx.Lock()
	defer sl.forcedErrMtx.Unlock()
	return sl.forcedErr
}

func (sl *scrapeLoop) endOfRunStaleness(last time.Time, ticker *time.Ticker, interval time.Duration) {
	// Scraping has stopped. We want to write stale markers but
	// the target may be recreated, so we wait just over 2 scrape intervals
	// before creating them.
	// If the context is canceled, we presume the server is shutting down
	// and will restart where is was. We do not attempt to write stale markers
	// in this case.

	if last.IsZero() {
		// There never was a scrape, so there will be no stale markers.
		return
	}

	// Wait for when the next scrape would have been, record its timestamp.
	var staleTime time.Time
	select {
	case <-sl.parentCtx.Done():
		return
	case <-ticker.C:
		staleTime = time.Now()
	}

	// Wait for when the next scrape would have been, if the target was recreated
	// samples should have been ingested by now.
	select {
	case <-sl.parentCtx.Done():
		return
	case <-ticker.C:
	}

	// Wait for an extra 10% of the interval, just to be safe.
	select {
	case <-sl.parentCtx.Done():
		return
	case <-time.After(interval / 10):
	}

	// Call sl.append again with an empty scrape to trigger stale markers.
	// If the target has since been recreated and scraped, the
	// stale markers will be out of order and ignored.
	app := sl.appender(sl.ctx)
	var err error
	defer func() {
		if err != nil {
			app.Rollback()
			return
		}
		err = app.Commit()
		if err != nil {
			level.Warn(sl.l).Log("msg", "Stale commit failed", "err", err)
		}
	}()
	if _, _, _, err = sl.append(app, []byte{}, "", staleTime); err != nil {
		app.Rollback()
		app = sl.appender(sl.ctx)
		level.Warn(sl.l).Log("msg", "Stale append failed", "err", err)
	}
	if err = sl.reportStale(app, staleTime); err != nil {
		level.Warn(sl.l).Log("msg", "Stale report failed", "err", err)
	}
}

// Stop the scraping. May still write data and stale markers after it has
// returned. Cancel the context to stop all writes.
func (sl *scrapeLoop) stop() {
	sl.cancel()
	<-sl.stopped
}

func (sl *scrapeLoop) disableEndOfRunStalenessMarkers() {
	sl.disabledEndOfRunStalenessMarkers = true
}

func (sl *scrapeLoop) getCache() *scrapeCache {
	return sl.cache
}

type appendErrors struct {
	numOutOfOrder  int
	numDuplicates  int
	numOutOfBounds int
}

func (sl *scrapeLoop) append(app storage.Appender, b []byte, contentType string, ts time.Time) (total, added, seriesAdded int, err error) {
	var (
		p              = textparse.New(b, contentType)
		defTime        = timestamp.FromTime(ts)
		appErrs        = appendErrors{}
		sampleLimitErr error
	)

	defer func() {
		if err != nil {
			return
		}
		// Only perform cache cleaning if the scrape was not empty.
		// An empty scrape (usually) is used to indicate a failed scrape.
		sl.cache.iterDone(len(b) > 0)
	}()

loop:
	for {
		var (
			et          textparse.Entry
			sampleAdded bool
		)
		if et, err = p.Next(); err != nil {
			if err == io.EOF {
				err = nil
			}
			break
		}
		switch et {
		case textparse.EntryType:
			sl.cache.setType(p.Type())
			continue
		case textparse.EntryHelp:
			sl.cache.setHelp(p.Help())
			continue
		case textparse.EntryUnit:
			sl.cache.setUnit(p.Unit())
			continue
		case textparse.EntryComment:
			continue
		default:
		}
		total++

		t := defTime
		met, tp, v := p.Series()
		if !sl.honorTimestamps {
			tp = nil
		}
		if tp != nil {
			t = *tp
		}

		if sl.cache.getDropped(yoloString(met)) {
			continue
		}
		ce, ok := sl.cache.get(yoloString(met))

		if ok {
			err = app.AddFast(ce.ref, t, v)
			_, err = sl.checkAddError(ce, met, tp, err, &sampleLimitErr, &appErrs)
			// In theory this should never happen.
			if err == storage.ErrNotFound {
				ok = false
			}
		}
		if !ok {
			var lset labels.Labels

			mets := p.Metric(&lset)
			hash := lset.Hash()

			// Hash label set as it is seen local to the target. Then add target labels
			// and relabeling and store the final label set.
			lset = sl.sampleMutator(lset)

			// The label set may be set to nil to indicate dropping.
			if lset == nil {
				sl.cache.addDropped(mets)
				continue
			}

			if !lset.Has(labels.MetricName) {
				err = errNameLabelMandatory
				break loop
			}

			var ref uint64
			ref, err = app.Add(lset, t, v)
			sampleAdded, err = sl.checkAddError(nil, met, tp, err, &sampleLimitErr, &appErrs)
			if err != nil {
				if err != storage.ErrNotFound {
					level.Debug(sl.l).Log("msg", "Unexpected error", "series", string(met), "err", err)
				}
				break loop
			}

			if tp == nil {
				// Bypass staleness logic if there is an explicit timestamp.
				sl.cache.trackStaleness(hash, lset)
			}
			sl.cache.addRef(mets, ref, lset, hash)
			if sampleAdded && sampleLimitErr == nil {
				seriesAdded++
			}
		}

		// Increment added even if there's an error so we correctly report the
		// number of samples remaining after relabeling.
		added++

	}
	if sampleLimitErr != nil {
		if err == nil {
			err = sampleLimitErr
		}
		// We only want to increment this once per scrape, so this is Inc'd outside the loop.
		targetScrapeSampleLimit.Inc()
	}
	if appErrs.numOutOfOrder > 0 {
		level.Warn(sl.l).Log("msg", "Error on ingesting out-of-order samples", "num_dropped", appErrs.numOutOfOrder)
	}
	if appErrs.numDuplicates > 0 {
		level.Warn(sl.l).Log("msg", "Error on ingesting samples with different value but same timestamp", "num_dropped", appErrs.numDuplicates)
	}
	if appErrs.numOutOfBounds > 0 {
		level.Warn(sl.l).Log("msg", "Error on ingesting samples that are too old or are too far into the future", "num_dropped", appErrs.numOutOfBounds)
	}
	if err == nil {
		sl.cache.forEachStale(func(lset labels.Labels) bool {
			// Series no longer exposed, mark it stale.
			_, err = app.Add(lset, defTime, math.Float64frombits(value.StaleNaN))
			switch errors.Cause(err) {
			case storage.ErrOutOfOrderSample, storage.ErrDuplicateSampleForTimestamp:
				// Do not count these in logging, as this is expected if a target
				// goes away and comes back again with a new scrape loop.
				err = nil
			}
			return err == nil
		})
	}
	return
}

func yoloString(b []byte) string {
	return *((*string)(unsafe.Pointer(&b)))
}

// Adds samples to the appender, checking the error, and then returns the # of samples added,
// whether the caller should continue to process more samples, and any sample limit errors.

func (sl *scrapeLoop) checkAddError(ce *cacheEntry, met []byte, tp *int64, err error, sampleLimitErr *error, appErrs *appendErrors) (bool, error) {
	switch errors.Cause(err) {
	case nil:
		if tp == nil && ce != nil {
			sl.cache.trackStaleness(ce.hash, ce.lset)
		}
		return true, nil
	case storage.ErrNotFound:
		return false, storage.ErrNotFound
	case storage.ErrOutOfOrderSample:
		appErrs.numOutOfOrder++
		level.Debug(sl.l).Log("msg", "Out of order sample", "series", string(met))
		targetScrapeSampleOutOfOrder.Inc()
		return false, nil
	case storage.ErrDuplicateSampleForTimestamp:
		appErrs.numDuplicates++
		level.Debug(sl.l).Log("msg", "Duplicate sample for timestamp", "series", string(met))
		targetScrapeSampleDuplicate.Inc()
		return false, nil
	case storage.ErrOutOfBounds:
		appErrs.numOutOfBounds++
		level.Debug(sl.l).Log("msg", "Out of bounds metric", "series", string(met))
		targetScrapeSampleOutOfBounds.Inc()
		return false, nil
	case errSampleLimit:
		// Keep on parsing output if we hit the limit, so we report the correct
		// total number of samples scraped.
		*sampleLimitErr = err
		return false, nil
	default:
		return false, err
	}
}

// The constants are suffixed with the invalid \xff unicode rune to avoid collisions
// with scraped metrics in the cache.
const (
	scrapeHealthMetricName       = "up" + "\xff"
	scrapeDurationMetricName     = "scrape_duration_seconds" + "\xff"
	scrapeSamplesMetricName      = "scrape_samples_scraped" + "\xff"
	samplesPostRelabelMetricName = "scrape_samples_post_metric_relabeling" + "\xff"
	scrapeSeriesAddedMetricName  = "scrape_series_added" + "\xff"
)

func (sl *scrapeLoop) report(app storage.Appender, start time.Time, duration time.Duration, scraped, added, seriesAdded int, scrapeErr error) (err error) {
	sl.scraper.Report(start, duration, scrapeErr)

	ts := timestamp.FromTime(start)

	var health float64
	if scrapeErr == nil {
		health = 1
	}

	if err = sl.addReportSample(app, scrapeHealthMetricName, ts, health); err != nil {
		return
	}
	if err = sl.addReportSample(app, scrapeDurationMetricName, ts, duration.Seconds()); err != nil {
		return
	}
	if err = sl.addReportSample(app, scrapeSamplesMetricName, ts, float64(scraped)); err != nil {
		return
	}
	if err = sl.addReportSample(app, samplesPostRelabelMetricName, ts, float64(added)); err != nil {
		return
	}
	if err = sl.addReportSample(app, scrapeSeriesAddedMetricName, ts, float64(seriesAdded)); err != nil {
		return
	}
	return
}

func (sl *scrapeLoop) reportStale(app storage.Appender, start time.Time) (err error) {
	ts := timestamp.FromTime(start)

	stale := math.Float64frombits(value.StaleNaN)

	if err = sl.addReportSample(app, scrapeHealthMetricName, ts, stale); err != nil {
		return
	}
	if err = sl.addReportSample(app, scrapeDurationMetricName, ts, stale); err != nil {
		return
	}
	if err = sl.addReportSample(app, scrapeSamplesMetricName, ts, stale); err != nil {
		return
	}
	if err = sl.addReportSample(app, samplesPostRelabelMetricName, ts, stale); err != nil {
		return
	}
	if err = sl.addReportSample(app, scrapeSeriesAddedMetricName, ts, stale); err != nil {
		return
	}
	return
}

func (sl *scrapeLoop) addReportSample(app storage.Appender, s string, t int64, v float64) error {
	ce, ok := sl.cache.get(s)
	if ok {
		err := app.AddFast(ce.ref, t, v)
		switch errors.Cause(err) {
		case nil:
			return nil
		case storage.ErrNotFound:
			// Try an Add.
		case storage.ErrOutOfOrderSample, storage.ErrDuplicateSampleForTimestamp:
			// Do not log here, as this is expected if a target goes away and comes back
			// again with a new scrape loop.
			return nil
		default:
			return err
		}
	}
	lset := labels.Labels{
		// The constants are suffixed with the invalid \xff unicode rune to avoid collisions
		// with scraped metrics in the cache.
		// We have to drop it when building the actual metric.
		labels.Label{Name: labels.MetricName, Value: s[:len(s)-1]},
	}

	hash := lset.Hash()
	lset = sl.reportSampleMutator(lset)

	ref, err := app.Add(lset, t, v)
	switch errors.Cause(err) {
	case nil:
		sl.cache.addRef(s, ref, lset, hash)
		return nil
	case storage.ErrOutOfOrderSample, storage.ErrDuplicateSampleForTimestamp:
		return nil
	default:
		return err
	}
}

// zeroConfig returns a new scrape config that only contains configuration items
// that alter metrics.
func zeroConfig(c *config.ScrapeConfig) *config.ScrapeConfig {
	z := *c
	// We zero out the fields that for sure don't affect scrape.
	z.ScrapeInterval = 0
	z.ScrapeTimeout = 0
	z.SampleLimit = 0
	z.HTTPClientConfig = config_util.HTTPClientConfig{}
	return &z
}

// reusableCache compares two scrape config and tells whether the cache is still
// valid.
func reusableCache(r, l *config.ScrapeConfig) bool {
	if r == nil || l == nil {
		return false
	}
	return reflect.DeepEqual(zeroConfig(r), zeroConfig(l))
}<|MERGE_RESOLUTION|>--- conflicted
+++ resolved
@@ -1035,32 +1035,9 @@
 	b := sl.buffers.Get(sl.lastScrapeSize).([]byte)
 	buf := bytes.NewBuffer(b)
 
-<<<<<<< HEAD
-	contentType, scrapeErr := sl.scraper.scrape(scrapeCtx, buf)
-	cancel()
-
-	if scrapeErr == nil {
-		b = buf.Bytes()
-		// NOTE: There were issues with misbehaving clients in the past
-		// that occasionally returned empty results. We don't want those
-		// to falsely reset our buffer size.
-		if len(b) > 0 {
-			sl.lastScrapeSize = len(b)
-		}
-	} else {
-		level.Debug(sl.l).Log("msg", "Scrape failed", "err", scrapeErr.Error())
-		if errc != nil {
-			errc <- scrapeErr
-		}
-	}
-
-	app := sl.appender(scrapeCtx)
-	var err error
-=======
-	app := sl.appender()
+	app := sl.appender(sl.ctx)
 	var total, added, seriesAdded int
 	var err, appErr, scrapeErr error
->>>>>>> 3c5ff279
 	defer func() {
 		if err != nil {
 			app.Rollback()
@@ -1071,24 +1048,12 @@
 			level.Error(sl.l).Log("msg", "Scrape commit failed", "err", err)
 		}
 	}()
-<<<<<<< HEAD
-	// A failed scrape is the same as an empty scrape,
-	// we still call sl.append to trigger stale markers.
-	total, added, seriesAdded, appErr := sl.append(app, b, contentType, start)
-	if appErr != nil {
-		app.Rollback()
-		app = sl.appender(scrapeCtx)
-		level.Debug(sl.l).Log("msg", "Append failed", "err", appErr)
-		// The append failed, probably due to a parse error or sample limit.
-		// Call sl.append again with an empty scrape to trigger stale markers.
-=======
 	if forcedErr := sl.getForcedError(); forcedErr != nil {
 		appErr = forcedErr
 		// Add stale markers.
->>>>>>> 3c5ff279
 		if _, _, _, err := sl.append(app, []byte{}, "", start); err != nil {
 			app.Rollback()
-			app = sl.appender(scrapeCtx)
+			app = sl.appender(sl.ctx)
 			level.Warn(sl.l).Log("msg", "Append failed", "err", err)
 		}
 		if errc != nil {
@@ -1120,13 +1085,13 @@
 		total, added, seriesAdded, appErr = sl.append(app, b, contentType, start)
 		if appErr != nil {
 			app.Rollback()
-			app = sl.appender()
+			app = sl.appender(sl.ctx)
 			level.Debug(sl.l).Log("msg", "Append failed", "err", appErr)
 			// The append failed, probably due to a parse error or sample limit.
 			// Call sl.append again with an empty scrape to trigger stale markers.
 			if _, _, _, err := sl.append(app, []byte{}, "", start); err != nil {
 				app.Rollback()
-				app = sl.appender()
+				app = sl.appender(sl.ctx)
 				level.Warn(sl.l).Log("msg", "Append failed", "err", err)
 			}
 		}
